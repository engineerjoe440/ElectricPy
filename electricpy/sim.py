--- conflicted
+++ resolved
@@ -11,11 +11,7 @@
 import matplotlib.pyplot as _plt
 from numdifftools import Jacobian as jacobian
 from scipy.optimize import newton
-<<<<<<< HEAD
-import scipy.signal as sig
-=======
 import scipy.signal as _sig
->>>>>>> 7fef6695
 from warnings import warn as _warn
 
 # Import Local Dependencies
