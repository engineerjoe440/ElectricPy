--- conflicted
+++ resolved
@@ -5025,15 +5025,8 @@
         return R * A / rho
     # Given resistance and length
     elif R != None and length != None:
-<<<<<<< HEAD
         A = rho * length / R
         return _np.sqrt(4 * A / pi)
-
-
-def ic_555_astable(R=None, C=None, freq=None, t_high=None, t_low=None):
-=======
-        A = rho*length/R
-        return _np.sqrt(4*A/pi)
 
 def parallel_plate_capacitance(A=None, d=None, e=e0, C=None):
     r"""
@@ -5133,7 +5126,6 @@
         return _np.sqrt(L*l/(u*A))
         
 def ic_555_astable(R=None,C=None,freq=None,t_high=None,t_low=None):
->>>>>>> 5f2a1623
     """
     555 Integrated Circuit Calculator.
 
