###################################################################
"""
`electricpy` Package - Main Module

>>> import electricpy as ep

Filled with calculators, evaluators, and plotting functions, this package will
provide a wide array of capabilities to any electrical engineer.

Built to support operations similar to Numpy and Scipy, this package is designed
to aid in scientific calculations.
"""
###################################################################

# Define Module Specific Variables
_name_ = "electricpy"
_version_ = "0.2.0"
__version__ = _version_  # Alias Version for User Ease

# Version Breakdown:
# MAJOR CHANGE . MINOR CHANGE . MICRO CHANGE

# Import Submodules
from .constants import *

# Import Supporting Modules
import numpy as _np
import matplotlib as _matplotlib
import matplotlib.pyplot as _plt
import cmath as _c
from scipy.optimize import fsolve as _fsolve
from warnings import showwarning as _showwarning
from inspect import getframeinfo as _getframeinfo
from inspect import stack as _stack
from scipy.integrate import quad as integrate
import scipy.signal as sig
import matplotlib.pyplot as plt


# Define Phase Angle Generator
def phs(ang):
    """
    Complex Phase Angle Generator

    Generate a complex value given the phase angle
    for the complex value.

    Same as `phase`.

    Parameters
    ----------
    ang:        float
                The angle (in degrees) for which
                the value should be calculated.

    See Also
    --------
    phasorlist: Phasor Generator for List or Array
    cprint:     Complex Variable Printing Function
    phasorz:    Impedance Phasor Generator
    phasor:     Phasor Generating Function
    """
    # Return the Complex Angle Modulator
    return (_np.exp(1j * _np.radians(ang)))


phase = phs  # Create Duplicate Name


# Define Phasor Generator
def phasor(mag, ang=0):
    """
    Complex Phasor Generator

    Generates the standard Pythonic complex representation
    of a phasor voltage or current when given the magnitude
    and angle of the specific voltage or current.

    Parameters
    ----------
    mag:        float
                The Magnitude of the Voltage/Current
    ang:        float
                The Angle (in degrees) of the Voltage/Current

    Returns
    -------
    phasor:     complex
                Standard Pythonic Complex Representation of
                the specified voltage or current.

    Examples
    --------
    >>> import electricpy as ep
    >>> ep.phasor(67, 120) # 67 volts at angle 120 degrees
    (-33.499999999999986+58.02370205355739j)

    See Also
    --------
    phasorlist: Phasor Generator for List or Array
    cprint:     Complex Variable Printing Function
    phasorz:    Impedance Phasor Generator
    phs:        Complex Phase Angle Generator
    """
    # Test for Tuple/List Arg
    if isinstance(mag, (tuple, list, _np.ndarray)):
        ang = mag[1]
        mag = mag[0]
    return (_c.rect(mag, _np.radians(ang)))


# Define Phasor Array Generator
def phasorlist(arr):
    """
    Complex Phasor Generator for 2-D Array or 2-D List

    Generates the standard Pythonic complex representation
    of a phasor voltage or current when given the magnitude
    and angle of the specific voltage or current for a list
    or array of values.

    Parameters
    ----------
    arr:        array-like
                2-D array or list of magnitudes and angles.
                Each item must be set of magnitude and angle
                in form of: [mag, ang].

    Returns
    -------
    phasor:     complex
                Standard Pythonic Complex Representation of
                the specified voltage or current.

    Examples
    --------
    >>> import numpy as np
    >>> import electricpy as ep
    >>> voltages = np.array([[67,0],
                             [67,-120],
                             [67,120]])
    >>> Vset = ep.phasorlist( voltages )
    >>> print(Vset)

    See Also
    --------
    phasor:     Phasor Generating Function
    vectarray:  Magnitude/Angle Array Pairing Function
    cprint:     Complex Variable Printing Function
    phasorz:    Impedance Phasor Generator
    """
    # Iteratively Process
    outarr = _np.array([])
    for i in arr:
        outarr = _np.append(outarr, phasor(i))
    # Return Array
    return (outarr)


# Define Vector Array Generator
def vectarray(arr, degrees=True, flatarray=False):
    """
    Format Complex as Array of Magnitude/Angle Pairs

    Consume an iterable (list/tuple/ndarray/etc.) of
    complex numbers and generate an ndarray of magnitude
    and angle pairs, formatted as a 2-dimension (or
    optionally 1-dimension) array.

    Parameters
    ----------
    arr:        array-like
                Array or list of complex numbers to be
                cast to magnitude/angle pairs.
    degrees:    bool, optional
                Control option to set the angles in
                degrees. Defaults to True.
    flatarray:  bool, optional
                Control option to set the array return
                to work as a 1-dimension list. Defaults
                to False, formatting as a 2-dimension
                list.

    Returns
    -------
    polararr:   ndarray
                Array of magnitude/angle pairs as a
                2-dimension array (or optionally
                1-dimension array).

    See Also
    --------
    phasor:     Phasor Generating Function
    phasorlist: Phasor Generator for List or Array
    """
    # Iteratively Append Arrays to the Base
    polararr = _np.array([])
    for num in arr:
        mag, ang_r = _c.polar(num)
        # Cast to Degrees if Needed
        if degrees:
            ang = _np.degrees(ang_r)
        else:
            ang = ang_r
        # Append to the Array
        polararr = _np.append(polararr, [mag, ang])
    # Reshape Array if Needed
    if not flatarray:
        polararr = _np.reshape(polararr, (-1, 2))
    return polararr


# Define Phasor Data Generator
def phasordata(mn, mx=None, npts=1000, mag=1, ang=0, freq=60,
               retstep=False, rettime=False, sine=False):
    """
    Complex Phasor Data Generator

    Generates a sinusoidal data set with minimum, maximum,
    frequency, magnitude, and phase angle arguments.

    Parameters
    ----------
    mn:         float, optional
                Minimum time (in seconds) to generate data for.
                default=0
    mx:         float
                Maximum time (in seconds) to generate data for.
    npts:       float, optional
                Number of data samples. default=1000
    mag:        float, optional
                Sinusoid magnitude, default=1
    ang:        float, optional
                Sinusoid angle in degrees, default=0
    freq:       float, optional
                Sinusoid frequency in Hz
    retstep:    bool, optional
                Control argument to request return of time
                step size (dt) in seconds.
    sine:       bool, optional
                Control argument to require data be generated
                with a sinusoidal function instead of cosine.

    Returns
    -------
    data:       numpy.ndarray
                The resultant data array.
    """
    # Test Inputs for Min/Max
    if mx == None:
        # No Minimum provided, use Value as Maximum
        mx = mn
        mn = 0
    # Generate Omega
    w = 2 * _np.pi * freq
    # Generate Time Array
    t, dt = _np.linspace(mn, mx, npts, retstep=True)
    # Generate Data Array
    if not sine:
        data = mag * _np.cos(w * t + _np.radians(ang))
    else:
        data = mag * _np.sin(w * t + _np.radians(ang))
    # Generate Return Data Set
    dataset = [data]
    if retstep:
        dataset.append(dt)
    if rettime:
        dataset.append(t)
    # Return Dataset
    if len(dataset) == 1:
        return (dataset[0])
    return (dataset)


# Define Complex LaTeX Generator
def clatex(val, round=3, polar=True, predollar=True, postdollar=True, double=False):
    """
    Complex Value Latex Generator

    Function to generate a LaTeX string of complex value(s)
    in either polar or rectangular form. May generate both dollar
    signs.

    Parameters
    ----------
    val:        complex
                The complex value to be printed, if value
                is a list or numpy array, the result will be
                demonstrated as a matrix.
    round:      int, optional
                Control to specify number of decimal places
                that should displayed. default=True
    polar:      bool, optional
                Control argument to force result into polar
                coordinates instead of rectangular. default=True
    predollar:  bool, optional
                Control argument to enable/disable the dollar
                sign before the string. default=True
    postdollar: bool, optional
                Control argument to enable/disable the dollar
                sign after the string. default=True
    double:     bool, optional
                Control argument to specify whether or not
                LaTeX dollar signs should be double or single,
                default=False

    Returns
    -------
    latex:      str
                LaTeX string for the complex value.
    """

    # Define Interpretation Functions
    def polarstring(val, round):
        mag, ang_r = _c.polar(val)  # Convert to polar form
        ang = _np.degrees(ang_r)  # Convert to degrees
        mag = _np.around(mag, round)  # Round
        ang = _np.around(ang, round)  # Round
        latex = str(mag) + '∠' + str(ang) + '°'
        return (latex)

    def rectstring(val, round):
        real = _np.around(val.real, round)  # Round
        imag = _np.around(val.imag, round)  # Round
        if imag > 0:
            latex = str(real) + "+j" + str(imag)
        else:
            latex = str(real) + "-j" + str(abs(imag))
        return (latex)

    # Interpret as numpy array if simple list
    if isinstance(val, list):
        val = _np.asarray(val)  # Ensure that input is array
    # Find length of the input array
    if isinstance(val, _np.ndarray):
        shp = val.shape
        try:
            row, col = shp  # Interpret Shape of Object
        except:
            row = shp[0]
            col = 1
        sz = val.size
        # Open Matrix
        latex = r'\begin{bmatrix}'
        # Iteratively Process Each Item in Array
        for ri in range(row):
            if ri != 0:  # Insert Row Separator
                latex += r'\\'
            if col > 1:
                for ci in range(col):
                    if ci != 0:  # Insert Column Separator
                        latex += r' & '
                    # Add Complex Represetation of Value
                    if polar:
                        latex += polarstring(val[ri][ci], round)
                    else:
                        latex += rectstring(val[ri][ci], round)
            else:
                # Add Complex Represetation of Value
                if polar:
                    latex += polarstring(val[ri], round)
                else:
                    latex += rectstring(val[ri], round)
        # Close Matrix
        latex += r'\end{bmatrix}'
    elif isinstance(val, complex):
        # Treat as Polar When Directed
        if polar:
            latex = polarstring(val, round)
        else:
            latex = rectstring(val, round)
    else:
        raise ValueError("Invalid Input Type")
    # Add Dollar Sign pre-post
    if double:
        dollar = r'$$'
    else:
        dollar = r'$'
    if predollar:
        latex = dollar + latex
    if postdollar:
        latex = latex + dollar
    return (latex)


# Define Transfer Function LaTeX Generator
def tflatex(sys, sysp=None, var='s', predollar=True,
            postdollar=True, double=False, tolerance=1e-8):
    """
    Transfer Function LaTeX String Generator

    LaTeX string generating function to create a transfer
    function string in LaTeX. Particularly useful for
    demonstrating systems in Interactive Python Notebooks.

    Parameters
    ----------
    sys:        list
                If provided in conjunction with optional
                parameter `sysp`, the parameter `sys` will
                act as the numerator set. Otherwise, can be
                passed as a list containing two sublists,
                the first being the numerator set, and the
                second being the denominator set.
    sysp:       list, optional
                If provided, this input will act as the
                denominator of the transfer function.
    var:        str, optional
                The variable that should be printed for each
                term (i.e. 's' or 'j\\omega'). default='s'
    predollar:  bool, optional
                Control argument to enable/disable the dollar
                sign before the string. default=True
    postdollar: bool, optional
                Control argument to enable/disable the dollar
                sign after the string. default=True
    double:     bool, optional
                Control argument to specify whether or not
                LaTeX dollar signs should be double or single,
                default=False
    tolerance:  float, optional
                The floating point tolerance cutoff to evaluate
                each term against. If the absolute value of the
                particular term is greater than the tolerance,
                the value will be printed, if not, it will not
                be printed. default=1e-8

    Returns
    -------
    latex:      str
                LaTeX string for the transfer function.
    """
    # Collect Numerator and Denominator Terms
    if isinstance(sysp, (list, tuple, _np.ndarray)):
        num = sys
        den = sysp
    else:
        num, den = sys

    # Generate String Function
    def genstring(val):
        length = len(val)
        strg = ''
        for i, v in enumerate(val):
            # Add Each Term to String
            if abs(v) > tolerance:
                # Add '+' Symbol After Each Term
                if i != 0:
                    strg += r'+'
                strg += str(v)
                # Determine Exponent
                xpnt = length - i - 1
                if xpnt == 1:
                    strg += var
                elif xpnt == 0:
                    pass  # Don't Do Anything
                else:
                    strg += var + r'^{' + str(xpnt) + r'}'
        return (strg)

    # Generate Total TF String
    latex = r'\frac{' + genstring(num) + r'}{'
    latex += genstring(den) + r'}'
    # Add Dollar Sign pre-post
    if double:
        dollar = r'$$'
    else:
        dollar = r'$'
    if predollar:
        latex = dollar + latex
    if postdollar:
        latex = latex + dollar
    return (latex)


# Define Complex Composition Function
def compose(*arr):
    """
    Complex Composition Function

    Accepts a set of real values and generates an array
    of complex values. Input must be array-like, but can
    appear in various forms:

    - [ real, imag]
    - [ [ real1, ..., realn ], [ imag1, ..., imagn ] ]
    - [ [ real1, imag1 ], ..., [ realn, imagn ] ]

    Will always return values in form:

    [ complex1, ... complexn ]

    Parameters
    ----------
    arr:        array_like
                The input of real and imaginary term(s)
    """
    # Condition Input
    if len(arr) == 1:
        arr = arr[0]  # Extract 0-th term
    # Input comes in various forms, we must first detect shape
    arr = _np.asarray(arr)  # Format as Numpy Array
    # Gather Shape to Detect Format
    try:
        row, col = arr.shape
        # Passed Test, Valid Shape
        retarr = _np.array([])  # Empty Return Array
        # Now, Determine whether is type 2 or 3
        if col == 2:  # Type 3
            for i in range(row):  # Iterate over each row
                item = arr[i][0] + 1j * arr[i][1]
                retarr = _np.append(retarr, item)
        elif row == 2:  # Type 2
            for i in range(col):  # Iterate over each column
                item = arr[0][i] + 1j * arr[1][i]
                retarr = _np.append(retarr, item)
        else:
            raise ValueError("Invalid Array Shape, must be 2xN or Nx2.")
        # Successfully Generated Array, Return
        return (retarr)
    except:  # 1-Dimension Array
        length = arr.size
        # Test for invalid Array Size
        if length != 2:
            raise ValueError("Invalid Array Size, Saw Length of " + str(length))
        # Valid Size, Calculate and Return
        return (arr[0] + 1j * arr[1])


# Define Cycle Time Function
def tcycle(ncycles=1, freq=60):
    """
    Time of Electrical Cycles

    Evaluates the time for a number of n
    cycles given the system frequency.

    .. math:: t = \\frac{n_{cycles}}{freq}

    Parameters
    ----------
    ncycles:    float, optional
                Number (n) of cycles to evaluate, default=1
    freq:       float, optional
                System frequency in Hz, default=60

    Returns
    -------
    t:          float
                Total time for *ncycles*
    """
    # Condition Inputs
    ncycles = _np.asarray(ncycles)
    freq = _np.asarray(freq)
    # Evaluate the time for ncycles
    time = ncycles / freq
    # Return
    if len(time) == 1:
        return (time[0])
    else:
        return (time)


# Define Reactance Calculator
def reactance(z, freq=60, sensetivity=1e-12):
    """
    Capacitance/Inductance from Impedance

    Calculates the Capacitance or Inductance in Farads or Henreys
    (respectively) provided the impedance of an element.
    Will return capacitance (in Farads) if ohmic impedance is
    negative :eq:`cap`, or inductance (in Henrys) if ohmic impedance is
    positive :eq:`ind`. If imaginary: calculate with j factor
    (imaginary number).

    .. math:: C = \\frac{1}{\\omega*Z}
       :label: cap

    .. math:: L = \\frac{Z}{\\omega}
       :label: ind

    This requires that the radian frequency is found as follows:

    .. math:: \\omega = 2*\\pi*freq

    where `freq` is the frequency in Hertz.

    .. note::
       It's worth noting here, that the resistance will be found by
       extracting the real part of a complex value. That is:

       .. math:: R = Real( R + jX )


    Parameters
    ----------
    z:              complex
                    The Impedance Provided, may be complex (R+jI)
    freq:           float, optional
                    The Frequency Base for Provided Impedance, default=60
    sensetivity:    float, optional
                    The sensetivity used to check if a resistance was
                    provided, default=1e-12

    Returns
    -------
    out:            float
                    Capacitance or Inductance of Impedance
    """
    # Evaluate Omega
    w = 2 * _np.pi * freq
    # Input is Complex
    if isinstance(z, complex):
        # Test for Resistance
        if (abs(z.real) > sensetivity):
            R = z.real
        else:
            R = 0
        if (z.imag > 0):
            out = z / (w * 1j)
        else:
            out = 1 / (w * 1j * z)
        out = abs(out)
        # Combine with resistance if present
        if (R != 0): out = (R, out)
    else:
        if (z > 0):
            out = z / (w)
        else:
            out = 1 / (w * z)
        out = abs(out)
    # Return Output
    return (out)


# Define display function
def cprint(val, unit=None, label=None, title=None,
           pretty=True, printval=True, ret=False, decimals=3, round=3):
    """
    Phasor (Complex) Printing Function

    This function is designed to accept a complex value (val) and print
    the value in the standard electrical engineering notation:

    **magnitude ∠ angle °**

    This function will print the magnitude in degrees, and can print
    a unit and label in addition to the value itself.

    Parameters
    ----------
    val:        complex
                The Complex Value to be Printed, may be singular value,
                tuple of values, or list/array.
    unit:       string, optional
                The string to be printed corresponding to the unit mark.
    label:      str, optional
                The pre-pended string used as a descriptive labeling string.
    title:      str, optional
                The pre-pended string describing a set of complex values.
    pretty:     bool, optional
                Control argument to force printed result to a *pretty*
                format without array braces. default=True
    printval:   bool, optional
                Control argument enabling/disabling printing of the string.
                default=True
    ret:        bool, optional
                Control argument allowing the evaluated value to be returned.
                default=False
    decimals:   int, optional
                Replaces `round` argument. Control argument specifying how
                many decimals of the complex value to be printed. May be
                negative to round to spaces to the left of the decimal place
                (follows standard round() functionality). default=3
    round:      int, optional, DEPRECATED
                Control argument specifying how many decimals of the complex
                value to be printed. May be negative to round to spaces
                to the left of the decimal place (follows standard round()
                functionality). default=3

    Returns
    -------
    numarr:     numpy.ndarray
                The array of values corresponding to the magnitude and angle,
                values are returned in the form: [[ mag, ang ],...,[ mag, ang ]]
                where the angles are evaluated in degrees.

    Examples
    --------
    >>> import electricpy as ep
    >>> v = ep.phasor(67, 120)
    >>> ep.cprint(v)
    67.0 ∠ 120.0°
    >>> voltages = np.array([[67,0],
                             [67,-120],
                             [67,120]])
    >>> Vset = ep.phasorlist( voltages )
    >>> ep.cprint(Vset)
    [['67.0 ∠ 0.0°']
    ['67.0 ∠ -120.0°']
    ['67.0 ∠ 120.0°']]


    See Also
    --------
    phasor:     Phasor Generating Function
    phasorlist: Phasor Generating Function for Lists or Arrays
    phasorz:    Impedance Phasor Generator
    """
    # Use depricated `round`
    if round != 3:
        decimals = round
        caller = _getframeinfo(_stack()[1][0])
        # Demonstrate Deprecation Warning
        _showwarning('`round` argument will be deprecated in favor of `decimals`',
                     DeprecationWarning, caller.filename, caller.lineno)
    # Interpret as numpy array if simple list
    if isinstance(val, list):
        val = _np.asarray(val)  # Ensure that input is array
    # Find length of the input array
    if isinstance(val, _np.ndarray):
        shp = val.shape
        try:
            row, col = shp  # Interpret Shape of Object
        except:
            row = shp[0]
            col = 1
        sz = val.size
        # Handle Label as a List or Array
        if isinstance(label, (list, _np.ndarray)):
            if len(label) == 1:
                tmp = label
                for _ in range(sz):
                    label = _np.append(label, [tmp])
            elif sz != len(label):
                raise ValueError("Too Few Label Arguments")
        # Handle Label as String
        elif isinstance(label, str):
            tmp = label
            for _ in range(sz):
                label = _np.append(label, [tmp])
        # Handle Lack of Label
        elif label == None:
            label = _np.array([])
            for _ in range(sz):
                label = _np.append(label, None)
        # Handle all Other Cases
        else:
            raise ValueError("Invalid Label")
        # Handle Unit as a List or Array
        if isinstance(unit, (list, _np.ndarray)):
            if len(unit) == 1:
                tmp = unit
                for _ in range(sz):
                    unit = _np.append(unit, [tmp])
            elif sz != len(unit):
                raise ValueError("Too Few Unit Arguments")
        # Handle Unit as String
        elif isinstance(unit, str):
            tmp = unit
            for _ in range(sz):
                unit = _np.append(unit, [tmp])
        # Handle Lack of Unit
        elif unit == None:
            unit = _np.array([])
            for _ in range(sz):
                unit = _np.append(unit, None)
        # Handle all Other Cases
        else:
            raise ValueError("Invalid Unit")
        # Generate Default Arrays
        printarr = _np.array([])  # Empty array
        numarr = _np.array([])  # Empty array
        # Operate on List/Array
        for i in range(row):
            _val = val[i]
            _label = label[i]
            _unit = unit[i]
            mag, ang_r = _c.polar(_val)  # Convert to polar form
            ang = _np.degrees(ang_r)  # Convert to degrees
            mag = _np.around(mag, decimals)  # Round
            ang = _np.around(ang, decimals)  # Round
            strg = ""
            if _label != None:
                strg += _label + " "
            strg += str(mag) + " ∠ " + str(ang) + "°"
            if _unit != None:
                strg += " " + _unit
            printarr = _np.append(printarr, strg)
            numarr = _np.append(numarr, [mag, ang])
        # Reshape Arrays
        printarr = _np.reshape(printarr, (row, col))
        numarr = _np.reshape(numarr, (sz, 2))
        # Print
        if printval and row == 1:
            if title != None:
                print(title)
            print(strg)
        elif printval and pretty:
            strg = ''
            start = True
            for i in printarr:
                if not start:
                    strg += '\n'
                strg += str(i[0])
                start = False
            if title != None:
                print(title)
            print(strg)
        elif printval:
            if title != None:
                print(title)
            print(printarr)
        # Return if Necessary
        if ret:
            return (numarr)
    elif isinstance(val, (int, float, complex)):
        # Handle Invalid Unit/Label
        if unit != None and not isinstance(unit, str):
            raise ValueError("Invalid Unit Type for Value")
        if label != None and not isinstance(label, str):
            raise ValueError("Invalid Label Type for Value")
        mag, ang_r = _c.polar(val)  # Convert to polar form
        ang = _np.degrees(ang_r)  # Convert to degrees
        mag = _np.around(mag, decimals)  # Round
        ang = _np.around(ang, decimals)  # Round
        strg = ""
        if label != None:
            strg += label + " "
        strg += str(mag) + " ∠ " + str(ang) + "°"
        if unit != None:
            strg += " " + unit
        # Print values (by default)
        if printval:
            if title != None:
                print(title)
            print(strg)
        # Return values when requested
        if ret:
            return ([mag, ang])
    else:
        raise ValueError("Invalid Input Type")


# Define Impedance Conversion function
def phasorz(C=None, L=None, freq=60, complex=True):
    """
    Phasor Impedance Generator

    This function's purpose is to generate the phasor-based
    impedance of the specified input given as either the
    capacitance (in Farads) or the inductance (in Henreys).
    The function will return the phasor value (in Ohms).

    .. math:: Z = \\frac{-j}{\\omega*C}

    .. math:: Z = j*\\omega*L

    where:

    .. math:: \\omega = 2*\\pi*freq

    Parameters
    ----------
    C:          float, optional
                The capacitance value (specified in Farads),
                default=None
    L:          float, optional
                The inductance value (specified in Henreys),
                default=None
    freq:       float, optional
                The system frequency to be calculated upon, default=60
    complex:    bool, optional
                Control argument to specify whether the returned
                value should be returned as a complex value.
                default=True

    Returns
    -------
    Z:      complex
            The ohmic impedance of either C or L (respectively).
    """
    w = 2 * _np.pi * freq
    # C Given in ohms, return as Z
    if (C != None):
        Z = -1 / (w * C)
    # L Given in ohms, return as Z
    if (L != None):
        Z = w * L
    # If asked for imaginary number
    if (complex):
        Z *= 1j
    return (Z)


# Define Parallel Impedance Adder
def parallelz(*args):
    """
    Parallel Impedance Calculator

    This function is designed to generate the total parallel
    impedance of a set (tuple) of impedances specified as real
    or complex values.

    .. math::
       Z_{eq}=(\\frac{1}{Z_1}+\\frac{1}{Z_2}+\\dots+\\frac{1}{Z_n})^{-1}

    Parameters
    ----------
    Z:      tuple of complex
            The tupled input set of impedances, may be a tuple
            of any size greater than 2. May be real, complex, or
            a combination of the two.

    Returns
    -------
    Zp:     complex
            The calculated parallel impedance of the input tuple.
    """
    # Gather length (number of elements in tuple)
    L = len(args)
    if L == 1:
        Z = args[0]  # Only One Tuple Provided
        try:
            L = len(Z)
            if (L == 1):
                Zp = Z[0]  # Only one impedance, burried in tuple
            else:
                # Inversely add the first two elements in tuple
                Zp = (1 / Z[0] + 1 / Z[1]) ** (-1)
                # If there are more than two elements, add them all inversely
                if (L > 2):
                    for i in range(2, L):
                        Zp = (1 / Zp + 1 / Z[i]) ** (-1)
        except:
            Zp = Z  # Only one impedance
    else:
        Z = args  # Set of Args acts as Tuple
        # Inversely add the first two elements in tuple
        Zp = (1 / Z[0] + 1 / Z[1]) ** (-1)
        # If there are more than two elements, add them all inversely
        if (L > 2):
            for i in range(2, L):
                Zp = (1 / Zp + 1 / Z[i]) ** (-1)
    return (Zp)


# Define Phase/Line Converter
def phaseline(VLL=None, VLN=None, Iline=None, Iphase=None, realonly=None, **kwargs):
    """
    Line-Line to Line-Neutral Converter

    This function is designed to return the phase- or line-equivalent
    of the voltage/current provided. It is designed to be used when
    converting delta- to wye-connections and vice-versa.
    Given a voltage of one type, this function will return the
    voltage of the opposite type. The same is true for current.

    .. math:: V_{LL} = \\sqrt{3}∠30° * V_{LN}
       :label: voltages

    Typical American (United States) standard is to note voltages in
    Line-to-Line values (VLL), and often, the Line-to-Neutral voltage
    is of value, this function uses the voltage :eq:`voltages` relation
    to evaluate either voltage given the other.

    .. math:: I_{Φ} = \\frac{I_{line}}{\\sqrt{3}∠30°}
       :label: currents

    Often, the phase current in a delta-connected device is of
    particular interest, and the line-current is provided. This
    function uses the current :eq:`currents` formula to evaluate
    phase- and line-current given the opposing term.

    Parameters
    ----------
    VLL:        float, optional
                The Line-to-Line Voltage; default=None
    VLN:        float, optional
                The Line-to-Neutral Voltage; default=None
    Iline:      float, optional
                The Line-Current; default=None
    Iphase:     float, optional
                The Phase-Current; default=None
    realonly:   bool, optional
                Replacement of `complex` argument. Control to return
                value in complex form; default=None
    complex:    bool, optional, DEPRECATED
                Control to return value in complex form, refer to
                `realonly` instead. default=None
    """
    # Monitor for deprecated input
    if 'complex' in kwargs.keys():
        if realonly == None:
            realonly = not kwargs['complex']
        caller = _getframeinfo(_stack()[1][0])
        # Demonstrate Deprecation Warning
        _showwarning('`complex` argument will be deprecated in favor of `realonly`',
                     DeprecationWarning, caller.filename, caller.lineno)
    output = 0
    # Given VLL, convert to VLN
    if VLL is not None:
        VLN = VLL / (VLLcVLN)
        output = VLN
    # Given VLN, convert to VLL
    elif VLN is not None:
        VLL = VLN * VLLcVLN
        output = VLL
    # Given Iphase, convert to Iline
    elif Iphase is not None:
        Iline = Iphase * ILcIP
        output = Iline
    # Given Iline, convert to Iphase
    elif Iline is not None:
        Iphase = Iline / ILcIP
        output = Iphase
    # None given, error encountered
    else:
        print("ERROR: No value given" +
              "or innapropriate value" +
              "given.")
        return (0)
    # Auto-detect Complex Values
    if isinstance(output, complex) and realonly == None:
        realonly = False
    # Return as complex only when requested
    if realonly == True:
        return abs(output)
    return output


# Define Power Set Function
def powerset(P=None, Q=None, S=None, PF=None, find=''):
    """
    Power Triangle Conversion Function

    This function is designed to calculate all values
    in the set { P, Q, S, PF } when two (2) of the
    values are provided. The equations in this
    function are prepared for AC values, that is:
    real and reactive power, apparent power, and power
    factor.

    Parameters
    ----------
    P:      float, optional
            Real Power, unitless; default=None
    Q:      float, optional
            Reactive Power, unitless; default=None
    S:      float, optional
            Apparent Power, unitless; default=None
    PF:     float, optional
            Power Factor, unitless, provided as a
            decimal value, lagging is positive,
            leading is negative; default=None
    find:   str, optional
            Control argument to specify which value
            should be returned.

    Returns
    -------
    P:      float
            Calculated Real Power Magnitude
    Q:      float
            Calculated Reactive Power Magnitude
    S:      float
            Calculated Apparent Power Magnitude
    PF:     float
            Calculated Power Factor
    """
    # Given P and Q
    if (P != None) and (Q != None):
        S = _np.sqrt(P ** 2 + Q ** 2)
        PF = P / S
        if Q < 0:
            PF = -PF
    # Given S and PF
    elif (S != None) and (PF != None):
        P = abs(S * PF)
        Q = _np.sqrt(S ** 2 - P ** 2)
        if PF < 0:
            Q = -Q
    # Given P and PF
    elif (P != None) and (PF != None):
        S = P / PF
        Q = _np.sqrt(S ** 2 - P ** 2)
        if PF < 0:
            Q = -Q
    # Given P and S
    elif (P != None) and (S != None):
        Q = _np.sqrt(S ** 2 - P ** 2)
        PF = P / S
    # Given Q and S
    elif (Q != None) and (S != None):
        P = _np.sqrt(S ** 2 - Q ** 2)
        PF = P / S
    else:
        raise ValueError("ERROR: Invalid Parameters or too few" +
                         " parameters given to calculate.")
    # Return
    find = find.upper()
    if find == 'P':
        return (P)
    elif find == 'Q':
        return (Q)
    elif find == 'S':
        return (S)
    elif find == 'PF':
        return (PF)
    else:
        return (P, Q, S, PF)


# Define Power Triangle Function
def powertriangle(P=None, Q=None, S=None, PF=None, color="red",
                  text="Power Triangle", printval=False):
    """
    Power Triangle Plotting Function

    This function is designed to draw a power triangle given
    values for the complex power system.

    Parameters
    ----------
    P:          float
                Real Power, unitless; default=None
    Q:          float
                Reactive Power, unitless; default=None
    S:          float
                Apparent Power, unitless; default=None
    PF:         float
                Power Factor, unitless, provided as a
                decimal value, lagging is positive,
                leading is negative; default=None
    color:      string, optional
                The color of the power triangle lines;
                default="red"
    text:       string, optional
                The title of the power triangle plot,
                default="Power Triangle"
    printval:   bool, optional
                Control argument to allow the numeric
                values to be printed on the plot,
                default="False"
    """
    # Calculate all values if not all are provided
    if (P == None or Q == None or S == None or PF == None):
        P, Q, S, PF = powerset(P, Q, S, PF)

    # Generate Lines
    Plnx = [0, P]
    Plny = [0, 0]
    Qlnx = [P, P]
    Qlny = [0, Q]
    Slnx = [0, P]
    Slny = [0, Q]

    # Plot Power Triangle
    _plt.figure(1)
    _plt.title(text)
    _plt.plot(Plnx, Plny, color=color)
    _plt.plot(Qlnx, Qlny, color=color)
    _plt.plot(Slnx, Slny, color=color)
    _plt.xlabel("Real Power (W)")
    _plt.ylabel("Reactive Power (VAR)")
    mx = max(abs(P), abs(Q))

    if P > 0:
        _plt.xlim(0, mx * 1.1)
        x = mx
    else:
        _plt.xlim(-mx * 1.1, 0)
        x = -mx
    if Q > 0:
        _plt.ylim(0, mx * 1.1)
        y = mx
    else:
        _plt.ylim(-mx * 1.1, 0)
        y = -mx
    if PF > 0:
        PFtext = " Lagging"
    else:
        PFtext = " Leading"
    text = "P:   " + str(P) + " W\n"
    text = text + "Q:   " + str(Q) + " VAR\n"
    text = text + "S:   " + str(S) + " VA\n"
    text = text + "PF:  " + str(abs(PF)) + PFtext + "\n"
    text = text + "ΘPF: " + str(_np.degrees(_np.arccos(PF))) + "°" + PFtext
    # Print all values if asked to
    if printval:
        _plt.text(x / 20, y * 4 / 5, text, color=color)
    _plt.show()


# Define Transformer Short-Circuit/Open-Circuit Function
def transformertest(Poc=False, Voc=False, Ioc=False, Psc=False, Vsc=False,
                    Isc=False):
    """
    Transformer Rated Test Evaluator

    This function will determine the non-ideal circuit components of
    a transformer (Req and Xeq, or Rc and Xm) given the test-case
    parameters for the open-circuit test and/or the closed-circuit
    test. Requires one or both of two sets: { Poc, Voc, Ioc }, or
    { Psc, Vsc, Isc }.
    All values given must be given as absolute value, not complex.
    All values returned are given with respect to primary.

    Parameters
    ----------
    Poc:    float, optional
            The open-circuit measured power (real power), default=None
    Voc:    float, optional
            The open-circuit measured voltage (measured on X),
            default=None
    Ioc:    float, optional
            The open-circuit measured current (measured on primary),
            default=None
    Psc:    float, optional
            The short-circuit measured power (real power), default=None
    Vsc:    float, optional
            The short-circuit measured voltage (measured on X),
            default=None
    Isc:    float, optional
            The short-circuit measured current (measured on X),
            default=None

    Returns
    -------
    {Req,Xeq,Rc,Xm}:    Given all optional args
    {Rc, Xm}:           Given open-circuit parameters
    {Req, Xeq}:         Given short-circuit parameters
    """
    SC = False
    OC = False
    # Given Open-Circuit Values
    if (Poc != None) and (Voc != None) and (Ioc != None):
        PF = Poc / (Voc * Ioc)
        Y = _c.rect(Ioc / Voc, -_np.arccos(PF))
        Rc = 1 / Y.real
        Xm = -1 / Y.imag
        OC = True
    # Given Short-Circuit Values
    if (Psc != None) and (Vsc != None) and (Isc != None):
        PF = Psc / (Vsc * Isc)
        Zeq = _c.rect(Vsc / Isc, _np.arccos(PF))
        Req = Zeq.real
        Xeq = Zeq.imag
        SC = True
    # Return All if Found
    if OC and SC:
        return (Req, Xeq, Rc, Xm)
    elif OC:
        return (Rc, Xm)
    elif SC:
        return (Req, Xeq)
    else:
        print("An Error Was Encountered.\n" +
              "Not enough arguments were provided.")


# Define Phasor Plot Generator
def phasorplot(phasor, title="Phasor Diagram", legend=False, bg=None,
               colors=None, radius=None, linewidth=None, size=None,
               filename=None, plot=True, label=False, labels=False,
               tolerance=None):
    """
    Phasor Plotting Function

    This function is designed to plot a phasor-diagram with angles in degrees
    for up to 12 phasor sets. Phasors must be passed as a complex number set,
    (e.g. [ m+ja, m+ja, m+ja, ... , m+ja ] ).

    Parameters
    ----------
    phasor:     list of complex
                The set of phasors to be plotted.
    title:      string, optional
                The Plot Title, default="Phasor Diagram"
    legend:     bool, optional
                Control argument to enable displaying the legend, must be passed
                as an array or list of strings. `label` and `labels` are mimic-
                arguments and will perform similar operation, default=False
    bg:         string, optional
                Background-Color control, default="#d5de9c"
    radius:     float, optional
                The diagram radius, unless specified, automatically scales
    colors:     list of str, optional
                List of hexidecimal color strings denoting the line colors to use.
    filename:   string, optional
                String of filename, if set, will force function to save image.
    plot:       bool, optional
                Control argument to disable plotting. default=True
    size:       float, optional
                Control argument for figure size. default=None
    linewidth:  float, optional
                Control argument to declare the line thickness. default=None
    tolerance:  float, optional
                Minimum magnitude to plot, anything less than tolerance will be
                plotted as a single point at the origin, by default, the tolerance
                is scaled to be 1/25-th the maximum radius. To disable the tolerance,
                simply provide either False or -1.
    """
    # Load Complex Values if Necessary
    try:
        len(phasor)
    except TypeError:
        phasor = [phasor]
    # Manage Colors
    if colors == None:
        colors = ["#FF0000", "#800000", "#FFFF00", "#808000", "#00ff00", "#008000",
                  "#00ffff", "#008080", "#0000ff", "#000080", "#ff00ff", "#800080"]
    # Scale Radius
    if radius == None:
        radius = _np.abs(phasor).max()
    # Set Tolerance
    if tolerance == None:
        tolerance = radius / 25
    elif tolerance == False:
        tolerance = -1
    # Set Background Color
    if bg == None:
        bg = "#FFFFFF"
    # Load labels if handled in other argument
    if label != False:
        legend = label
    if labels != False:
        legend = labels
    # Check for more phasors than colors
    numphs = len(phasor)
    numclr = len(colors)
    if numphs > numclr:
        raise ValueError("ERROR: Too many phasors provided. Specify more line colors.")

    if size == None:
        # Force square figure and square axes
        width, height = _matplotlib.rcParams['figure.figsize']
        size = min(width, height)
    # Make a square figure
    fig = _plt.figure(figsize=(size, size))
    ax = fig.add_axes([0.1, 0.1, 0.8, 0.8], polar=True, facecolor=bg)
    _plt.grid(True)

    # Plot the diagram
    _plt.title(title + "\n")
    handles = _np.array([])  # Empty array for plot handles
    for i in range(numphs):
        mag, ang_r = _c.polar(phasor[i])
        # Plot with labels
        if legend != False:
            if mag > tolerance:
                hand = _plt.arrow(0, 0, ang_r, mag, color=colors[i],
                                  label=legend[i], linewidth=linewidth)
            else:
                hand = _plt.plot(0, 0, 'o', markersize=linewidth * 3,
                                 label=legend[i], color=colors[i])
            handles = _np.append(handles, [hand])
        # Plot without labels
        else:
            _plt.arrow(0, 0, ang_r, mag, color=colors[i], linewidth=linewidth)
    if legend != False: _plt.legend((handles), legend)
    # Set Minimum and Maximum Radius Terms
    ax.set_rmax(radius)
    ax.set_rmin(0)
    if filename != None:
        if not any(sub in filename for sub in ['.png', '.jpg']):
            filename += '.png'  # Add File Extension
        _plt.savefig(filename)
    if plot:
        _plt.show()
    else:
        _plt.close()


# Define Non-Linear Power Factor Calculator
def nlinpf(PFtrue=False, PFdist=False, PFdisp=False):
    """
    Non-Linear Power Factor Evaluator

    This function is designed to evaluate one of three unknowns
    given the other two. These particular unknowns are the arguments
    and as such, they are described in the representative sections
    below.

    Parameters
    ----------
    PFtrue:     float, exclusive
                The "True" power-factor, default=None
    PFdist:     float, exclusive
                The "Distorted" power-factor, default=None
    PFdisp:     float, exclusive
                The "Displacement" power-factor, default=None

    Returns
    -------
    {unknown}:  This function will return the unknown variable from
                the previously described set of variables.
    """
    if (PFtrue != None and PFdist != None and PFdisp != None):
        raise ValueError("ERROR: Too many constraints, no solution.")
    elif (PFdist != None and PFdisp != None):
        return (PFdist * PFdisp)
    elif (PFtrue != None and PFdisp != None):
        return (PFtrue / PFdisp)
    elif (PFtrue != None and PFdist != None):
        return (PFtrue / PFdist)
    else:
        raise ValueError("ERROR: Function requires at least two arguments.")


# Define Short-Circuit RL Current Calculator
def iscrl(V, Z, t=None, f=None, mxcurrent=True, alpha=None):
    """
    Short-Circuit-Current (ISC) Calculator

    The Isc-RL function (Short Circuit Current for RL Circuit)
    is designed to calculate the short-circuit current for an
    RL circuit.

    Parameters
    ----------
    V:          float
                The absolute magnitude of the voltage.
    Z:          float
                The complex value of the impedance. (R + jX)
    t:          float, optional
                The time at which the value should be calculated,
                should be specified in seconds, default=None
    f:          float, optional
                The system frequency, specified in Hz, default=None
    mxcurrent:  bool, optional
                Control variable to enable calculating the value at
                maximum current, default=True
    alpha:      float, optional
                Angle specification, default=None

    Returns
    -------
    Opt 1 - (Irms, IAC, K):     The RMS current with maximum DC
                                offset, the AC current magnitude,
                                and the asymmetry factor.
    Opt 2 - (i, iAC, iDC, T):   The Instantaneous current with
                                maximum DC offset, the instantaneous
                                AC current, the instantaneous DC
                                current, and the time-constant T.
    Opt 3 - (Iac):              The RMS current without DC offset.
    """
    # Calculate omega, theta, R, and X
    if (f != None):
        omega = 2 * _np.pi * f
    else:
        omega = None
    R = abs(Z.real)
    X = abs(Z.imag)
    theta = _np.arctan(X / R)

    # If Maximum Current is Desired and No alpha provided
    if (mxcurrent and alpha == None):
        alpha = theta - _np.pi / 2
    elif (mxcurrent and alpha != None):
        raise ValueError("ERROR: Inappropriate Arguments Provided.\n" +
                         "Not both mxcurrent and alpha can be provided.")

    # Calculate Asymmetrical (total) Current if t != None
    if (t != None and f != None):
        # Calculate RMS if none of the angular values are provided
        if (alpha == None and omega == None):
            # Calculate tau
            tau = t / (1 / 60)
            K = _np.sqrt(1 + 2 * _np.exp(-4 * _np.pi * tau / (X / R)))
            IAC = abs(V / Z)
            Irms = K * IAC
            # Return Values
            return (Irms, IAC, K)
        elif (alpha == None or omega == None):
            raise ValueError("ERROR: Inappropriate Arguments Provided.")
        # Calculate Instantaneous if all angular values provided
        else:
            # Convert Degrees to Radians
            omega = _np.radians(omega)
            alpha = _np.radians(alpha)
            theta = _np.radians(theta)
            # Calculate T
            T = X / (2 * _np.pi * f * R)  # seconds
            # Calculate iAC and iDC
            iAC = _np.sqrt(2) * V / Z * _np.sin(omega * t + alpha - theta)
            iDC = -_np.sqrt(2) * V / Z * _np.sin(alpha - theta) * _np.exp(-t / T)
            i = iAC + iDC
            # Return Values
            return (i, iAC, iDC, T)
    elif ((t != None and f == None) or (t == None and f != None)):
        raise ValueError("ERROR: Inappropriate Arguments Provided.\n" +
                         "Must provide both t and f or neither.")
    else:
        Iac = abs(V / Z)
        return (Iac)


# Define Voltage Divider Calculator
def voltdiv(Vin, R1, R2, Rload=None):
    """
    Voltage Divider Function

    This function is designed to calculate the output
    voltage of a voltage divider given the input voltage,
    the resistances (or impedances) and the load resistance
    (or impedance) if present.

    .. math:: V_{out} = V_{in} * \\frac{R_2}{R_1+R+2}

    .. math:: V_{out}=V_{in}*\\frac{R_2||R_{load}}{R_1+(R_2||R_{load})}

    Parameters
    ----------
    Vin:    float
            The Input Voltage, may be real or complex
    R1:     float
            The top resistor of the divider (real or complex)
    R2:     float
            The bottom resistor of the divider, the one which
            the output voltage is measured across, may be
            either real or complex
    Rload:  float, optional
            The Load Resistor (or impedance), default=None

    Returns
    -------
    Vout:   float
            The Output voltage as measured across R2 and/or Rload
    """
    # Determine whether Rload is given
    if (Rload == None):  # No Load Given
        Vout = Vin * R2 / (R1 + R2)
    else:  # Load was given
        Rp = parallelz((R2, Rload))
        Vout = Vin * Rp / (R1 + Rp)
    return (Vout)


# Define Current Divider Calculator
def curdiv(Ri, Rset, Vin=None, Iin=None, Vout=False, combine=True):
    """
    Current Divider Function

    This function is disigned to accept the input current, or input
    voltage to a resistor (or impedance) network of parallel resistors
    (impedances) and calculate the current through a particular element.

    Parameters
    ----------
    Ri:         float
                The Particular Resistor of Interest, should not be included in
                the tuple passed to Rset.
    Rset:       float
                Tuple of remaining resistances (impedances) in network.
    Vin:        float, optional
                The input voltage for the system, default=None
    Iin:        float, optional
                The input current for the system, default=None
    Vout:       bool, optional
                Control argument to enable return of the voltage across the
                resistor (impedance) of interest (Ri)
    combine:    bool, optional
                Control argument to force resistance combination. default=True

    Returns
    -------
    Opt1 - Ii:          The Current through the resistor (impedance) of interest
    Opt2 - (Ii,Vi):     The afore mentioned current, and voltage across the
                        resistor (impedance) of interest
    """
    # Validate Tuple
    if not isinstance(Rset, tuple):
        Rset = (Rset,)  # Set as Tuple
    # Calculate The total impedance
    if combine:
        Rtot = parallelz(Rset + (Ri,))  # Combine tuples, then calculate total resistance
    else:
        Rtot = parallelz(Rset)
    # Determine Whether Input was given as Voltage or Current
    if (Vin != None and Iin == None):  # Vin Provided
        Iin = Vin / Rtot  # Calculate total current
        Ii = Iin * Rtot / Ri  # Calculate the current of interest
    elif (Vin == None and Iin != None):  # Iin provided
        Ii = Iin * Rtot / Ri  # Calculate the current of interest
    else:
        raise ValueError("ERROR: Too many or too few constraints provided.")
    if (Vout):  # Asked for voltage across resistor of interest
        Vi = Ii * Ri
        return (Ii, Vi)
    else:
        return (Ii)


# Define Instantaneous Power Calculator
def instpower(P, Q, t, freq=60):
    """
    Instantaneous Power Function

    This function is designed to calculate the instantaneous power at a
    specified time t given the magnitudes of P and Q.

    .. math:: P_{inst} = P+P*cos(2*\\omega*t)-Q*sin(2*\\omega*t)

    Parameters
    ----------
    P:      float
            Magnitude of Real Power
    Q:      float
            Magnitude of Reactive Power
    t:      float
            Time at which to evaluate
    freq:   float, optional
            System frequency (in Hz), default=60

    Returns
    -------
    Pinst:  float
            Instantaneous Power at time t
    """
    # Evaluate omega
    w = 2 * _np.pi * freq
    # Calculate
    Pinst = P + P * _np.cos(2 * w * t) - Q * _np.sin(2 * w * t)
    return (Pinst)


# Define Delta-Wye Impedance Network Calculator
def dynetz(delta=None, wye=None, round=None):
    """
    Delta-Wye Impedance Converter

    This function is designed to act as the conversion utility
    to transform delta-connected impedance values to wye-
    connected and vice-versa.

    .. math::
       Z_{sum} = Z_{1/2} + Z_{2/3} + Z_{3/1}//
       Z_1 = \\frac{Z_{1/2}*Z_{3/1}}{Z_{sum}}//
       Z_2 = \\frac{Z_{1/2}*Z_{2/3}}{Z_{sum}}//
       Z_3 = \\frac{Z_{2/3}*Z_{3/1}}{Z_{sum}}

    .. math::
       Z_{ms} = Z_1*Z_2 + Z_2*Z_3 + Z_3*Z_1//
       Z_{2/3} = \\frac{Z_{ms}}{Z_1}//
       Z_{3/1} = \\frac{Z_{ms}}{Z_2}//
       Z_{1/2} = \\frac{Z_{ms}}{Z_3}

    Parameters
    ----------
    delta:  tuple of float, exclusive
            Tuple of the delta-connected impedance values as:
            { Z12, Z23, Z31 }, default=None
    wye:    tuple of float, exclusive
            Tuple of the wye-connected impedance valuse as:
            { Z1, Z2, Z3 }, default=None

    Returns
    -------
    delta-set:  tuple of float
                Delta-Connected impedance values { Z12, Z23, Z31 }
    wye-set:    tuple of float
                Wye-Connected impedance values { Z1, Z2, Z3 }
    """
    # Determine which set of impedances was provided
    if (delta != None and wye == None):
        Z12, Z23, Z31 = delta  # Gather particular impedances
        Zsum = Z12 + Z23 + Z31  # Find Sum
        # Calculate Wye Impedances
        Z1 = Z12 * Z31 / Zsum
        Z2 = Z12 * Z23 / Zsum
        Z3 = Z23 * Z31 / Zsum
        Zset = (Z1, Z2, Z3)
        if round != None: Zset = _np.around(Zset, round)
        return (Zset)  # Return Wye Impedances
    elif (delta == None and wye != None):
        Z1, Z2, Z3 = wye  # Gather particular impedances
        Zmultsum = Z1 * Z2 + Z2 * Z3 + Z3 * Z1
        Z23 = Zmultsum / Z1
        Z31 = Zmultsum / Z2
        Z12 = Zmultsum / Z3
        Zset = (Z12, Z23, Z31)
        if round != None: Zset = _np.around(Zset, round)
        return (Zset)  # Return Delta Impedances
    else:
        raise ValueError("ERROR: Either delta or wye impedances must be specified.")

#calculating impedance of bridge network
def bridge_impedance(z1, z2, z3, z4, z5):
    """
    Bridge Impedance Calculator
    
    The following condition describing the Wheatstone Bridge is utilized to ensure that current through `z5` will be zero.

    .. math:: z1 \\cdot z3 = z2 \\cdot z4
    
    .. image:: /static/WheatstoneBridgeCircuit.png
    
    Parameters
    ----------
    z1:     [float, complex]
            Bridge impedance 1
    z2:     [float, complex]
            Bridge impedance 2
    z3:     [float, complex]
            Bridge impedance 3
    z4:     [float, complex]
            Bridge impedance 4
    z5:     [float, complex]
            Detector impedance or impedance between two bridge branches

    Returns
    -------
    effective bridge impedance

    """

    if z1 * z3 == z2 * z4:
        return (z1 + z2) * (z3 + z4) / (z1 + z2 + z3 + z4)
    else:
        za, zb, zc = dynetz(delta = (z1, z5, z4))
        ze1 = zb + z2
        ze2 = zc + z3
        return za + (ze1*ze2)/(ze1+ze2)


# Define Single Line Power Flow Calculator
def powerflow(Vsend, Vrec, Zline):
    """
    Simple Power-Flow Calculator

    This function is designed to calculate the ammount of real
    power transferred from the sending end to the recieving end
    of an electrical line given the sending voltage (complex),
    the receiving voltage (complex) and the line impedance.

    .. math::
       P_{flow}=\\frac{|V_{send}|*|V_{rec}|}{Z_{line}}*sin(\\theta_{send}
       -\\theta_{rec})

    Parameters
    ----------
    Vsend:      complex
                The sending-end voltage, should be complex
    Vrec:       complex
                The receiving-end voltage, should be complex
    Zline:      complex
                The line impedance, should be complex

    Returns
    -------
    pflow:      complex
                The power transferred from sending-end to
                receiving-end, positive values denote power
                flow from send to receive, negative values
                denote vice-versa.
    """
    # Evaluate the Input Terms
    Vs = abs(Vsend)
    ds = _c.phase(Vsend)
    Vr = abs(Vrec)
    dr = _c.phase(Vrec)
    # Calculate Power Flow
    pflow = (Vs * Vr) / (Zline) * _np.sin(ds - dr)
    return (pflow)


# Define Impedance From Power and X/R
def zsource(S, V, XoR, Sbase=None, Vbase=None, perunit=True):
    """
    Source Impedance Calculator

    Used to calculate the source impedance given the apparent power
    magnitude and the X/R ratio.

    Parameters
    ----------
    S:          float
                The (rated) apparent power magnitude of the source.
                This may also be refferred to as the "Short-Circuit MVA"
    V:          float
                The (rated) voltage of the source terminals, not
                specifically identified as either Line-to-Line or Line-to-
                Neutral.
    XoR:        float
                The X/R ratio rated for the source, may optionally be a list
                of floats to accomidate sequence impedances or otherwise.
    Sbase:      float, optional
                The per-unit base for the apparent power. If set to
                None, will automatically force Sbase to equal S.
                If set to True will treat S as the per-unit value.
    Vbase:      float, optional
                The per-unit base for the terminal voltage. If set to
                None, will automaticlaly force Vbase to equal V. If
                set to True, will treat V as the per-unit value.
    perunit:    boolean, optional
                Control value to enable the return of output in per-
                unit base. default=True

    Returns
    -------
    Zsource_pu: complex
                The per-unit evaluation of the source impedance.
                Will be returned in ohmic (not per-unit) value if
                *perunit* argument is specified as False.
    """
    # Force Sbase and Vbase if needed
    if Vbase == None:
        Vbase = V
    if Sbase == None:
        Sbase = S
    # Prevent scaling if per-unit already applied
    if Vbase == True:
        Vbase = 1
    if Sbase == True:
        Sbase = 1
    # Set to per-unit
    Spu = S / Sbase
    Vpu = V / Vbase
    # Evaluate Zsource Magnitude
    Zsource_pu = Vpu ** 2 / Spu
    # Evaluate the angle
    nu = _np.degrees(_np.arctan(XoR))
    # Conditionally Evaluate Phasor Impedance
    if isinstance(nu, (list, _np.ndarray)):
        Zsource_pu = []
        for angle in nu:
            Zsource_pu.append(phasor(Zsource_pu, angle))
    else:
        Zsource_pu = phasor(Zsource_pu, nu)
    if not perunit:
        Zsource = Zsource_pu * Vbase ** 2 / Sbase
        return (Zsource)
    return (Zsource_pu)


# Define Impedance Decomposer
def zdecompose(Zmag, XoR):
    """
    Impedance Decomposition Function

    A function to decompose the impedance magnitude into its
    corresponding resistance and reactance using the X/R ratio.

    It is possible to "neglect" R, or make it a very small number;
    this is done by setting the X/R ratio to a very large number
    (X being much larger than R).

    Parameters
    ----------
    Zmag:       float
                The magnitude of the impedance.
    XoR:        float
                The X/R ratio (reactance over impedance).

    Returns
    -------
    R:          float
                The resistance (in ohms)
    X:          float
                The reactance (in ohms)
    """
    # Evaluate Resistance
    R = Zmag / _np.sqrt(XoR ** 2 + 1)
    # Evaluate Reactance
    X = R * XoR
    # Return
    return (R, X)


# Define HP to Watts Calculation
def hp_to_watts(hp):
    """
    Horsepower to Watts Formula

    Calculates the power (in watts) given the
    horsepower.

    .. math:: P_{\\text{watts}}=P_{\\text{horsepower}}\\cdot745.699872

    Same as `watts`.

    Parameters
    ----------
    hp:         float
                The horspower to compute.

    Returns
    -------
    watts:      float
                The power in watts.
    """
    return (hp * 745.699872)


watts = hp_to_watts  # Make Duplicate Name


# Define Watts to HP Calculation
def watts_to_hp(watts):
    """
    Watts to Horsepower Function

    Calculates the power (in horsepower) given
    the power in watts.

    .. math:: P_{\\text{horsepower}}=\\frac{P_{\\text{watts}}}{745.699872}

    Same as `horsepower`.

    Parameters
    ----------
    watts:      float
                The wattage to compute.

    Returns
    -------
    hp:         float
                The power in horsepower.
    """
    return (watts / 745.699872)


horsepower = watts_to_hp  # Make Duplicate Name


# Define Power Reactance Calculator
def powerimpedance(S, V, PF=None, parallel=False, terms=False):
    """
    Impedance from Apparent Power Formula

    Function to determine the ohmic resistance/reactance
    (impedance) represented by the apparent power (S).

    .. math:: R = \\frac{V^2}{P} \\hspace{2cm} X = \\frac{V^2}{Q}
       :label: series

    .. math:: Z = \\left(\\frac{V^2}{S}\\right)^*
       :label: series

    .. math:: Z = \\left(\\frac{V^2}{(3*S)}\\right)^*
       :label: parallel

    This function can evaluate the component values for
    both series :eq:`series` and parallel :eq:`parallel`
    connected circuits.

    Parameters
    ----------
    S:          complex, float
                The apparent power of the passive element,
                may be purely resistive or purely reactive.
    V:          float
                The operating voltage of the passive element.
                Note that this is specifically not Line-Line or
                Line-Neutral voltage, rather the voltage of the
                element.
    PF:         float, optional
                The operating Power-Factor, should be specified
                if S is given as a float (not complex). Positive
                PF correlates to lagging, negative to leading.
                default=None
    parallel:   bool, optional
                Control point to specify whether the ohmic
                impedance should be returned as series components
                (False opt.) or parallel components (True opt.).
    terms:      bool, optional
                Control point to specify whether return should
                be made as resistance and reactance, or simply
                the complex impedance. Setting of False will
                return complex impedance, setting of True will
                return individual components (R, X).

    Returns
    -------
    R:          float
                The ohmic resistance required to consume the
                specified apparent power (S) at the rated
                voltage (V).
    X:          float
                The ohmic reactance required to consume the
                specified apparent power (S) at the rated
                voltage (V).
    """
    # Condition Inputs
    V = abs(V)
    # Test for Parallel Component Option and Evaluate
    if isinstance(S, complex) or PF != None:
        if PF != None:
            # Evaluate Elements
            P, Q, S, PF = powerset(S=S, PF=PF)
        else:
            P = S.real
            Q = S.imag
        # Compute Elements
        if parallel:
            Zp = V ** 2 / (3 * (P + 1j*Q))
        else:
            Zp = V ** 2 / (P + 1j*Q)
        Z = _np.conjugate(Zp)
        R = Z.real
        X = Z.imag
        # Conditionally Return as Impedance
        if terms:
            return (R, X)
        return Z
    # Not Complex (just R)
    R = V ** 2 / S
    return R


# Define Cold-Junction-Voltage Calculator
def coldjunction(Tcj, coupletype="K", To=None, Vo=None, P1=None, P2=None,
                 P3=None, P4=None, Q1=None, Q2=None, round=None):
    """
    Thermocouple Cold-Junction Formula

    Function to calculate the expected cold-junction-voltage given
    the temperature at the cold-junction.

    Parameters
    ----------
    Tcj:        float
                The temperature (in degrees C) that the junction is
                currently subjected to.
    coupletype: string, optional
                Thermocouple Type, may be one of (B,E,J,K,N,R,S,T), default="K"
    To:         float, optional
                Temperature Constant used in Polynomial.
    Vo:         float, optional
                Voltage Constant used in Polynomial.
    P1:         float, optional
                Polynomial constant.
    P2:         float, optional
                Polynomial constant.
    P3:         float, optional
                Polynomial constant.
    P4:         float, optional
                Polynomial constant.
    Q1:         float, optional
                Polynomial constant.
    Q2:         float, optional
                Polynomial constant.
    Q3:         float, optional
                Polynomial constant.
    round:      int, optional
                Control input to specify how many decimal places the result
                should be rounded to, default=1.

    Returns
    -------
    Vcj:        float
                The calculated cold-junction-voltage in volts.
    """
    # Condition Inputs
    coupletype = coupletype.upper()
    # Validate Temperature Range
    if coupletype == "B":
        if not (0 < Tcj and Tcj < 70):
            raise ValueError("Temperature out of range.")
    else:
        if not (-20 < Tcj and Tcj < 70):
            raise ValueError("Temperature out of range.")
    # Define Constant Lookup System
    lookup = ["B", "E", "J", "K", "N", "R", "S", "T"]
    if not (coupletype in lookup):
        raise ValueError("Invalid Thermocouple Type")
    index = lookup.index(coupletype)
    # Define Constant Dictionary
    constants = {
        "To": [4.2000000E+01, 2.5000000E+01, 2.5000000E+01, 2.5000000E+01, 7.0000000E+00, 2.5000000E+01, 2.5000000E+01,
               2.5000000E+01],
        "Vo": [3.3933898E-04, 1.4950582E+00, 1.2773432E+00, 1.0003453E+00, 1.8210024E-01, 1.4067016E-01, 1.4269163E-01,
               9.9198279E-01],
        "P1": [2.1196684E-04, 6.0958443E-02, 5.1744084E-02, 4.0514854E-02, 2.6228256E-02, 5.9330356E-03, 5.9829057E-03,
               4.0716564E-02],
        "P2": [3.3801250E-06, -2.7351789E-04, -5.4138663E-05, -3.8789638E-05, -1.5485539E-04, 2.7736904E-05,
               4.5292259E-06, 7.1170297E-04],
        "P3": [-1.4793289E-07, -1.9130146E-05, -2.2895769E-06, -2.8608478E-06, 2.1366031E-06, -1.0819644E-06,
               -1.3380281E-06, 6.8782631E-07],
        "P4": [-3.3571424E-09, -1.3948840E-08, -7.7947143E-10, -9.5367041E-10, 9.2047105E-10, -2.3098349E-09,
               -2.3742577E-09, 4.3295061E-11],
        "Q1": [-1.0920410E-02, -5.2382378E-03, -1.5173342E-03, -1.3948675E-03, -6.4070932E-03, 2.6146871E-03,
               -1.0650446E-03, 1.6458102E-02],
        "Q2": [-4.9782932E-04, -3.0970168E-04, -4.2314514E-05, -6.7976627E-05, 8.2161781E-05, -1.8621487E-04,
               -2.2042420E-04, 0.0000000E+00]
    }
    # Load Data Into Terms
    if To == None:
        To = constants["To"][index]
    if Vo == None:
        Vo = constants["Vo"][index]
    if P1 == None:
        P1 = constants["P1"][index]
    if P2 == None:
        P2 = constants["P2"][index]
    if P3 == None:
        P3 = constants["P3"][index]
    if P4 == None:
        P4 = constants["P4"][index]
    if Q1 == None:
        Q1 = constants["Q1"][index]
    if Q2 == None:
        Q2 = constants["Q2"][index]
    # Define Formula Terms
    tx = (Tcj - To)
    num = tx * (P1 + tx * (P2 + tx * (P3 + P4 * tx)))
    den = 1 + tx * (Q1 + Q2 * tx)
    Vcj = Vo + num / den
    # Round Value if Allowed
    if round != None:
        Vcj = _np.around(Vcj, round)
    # Return in milivolts
    return (Vcj * m)


# Define Thermocouple Temperature Calculation
def thermocouple(V, coupletype="K", fahrenheit=False, cjt=None, To=None, Vo=None, P1=None,
                 P2=None, P3=None, P4=None, Q1=None, Q2=None, Q3=None, round=1):
    """
    Thermocouple Temperature Calculator

    Utilizes polynomial formula to calculate the temperature being monitored
    by a thermocouple. Allows for various thermocouple types (B,E,J,K,N,R,S,T)
    and various cold-junction-temperatures.

    Parameters
    ----------
    V:          float
                Measured voltage (in Volts)
    coupletype: string, optional
                Thermocouple Type, may be one of (B,E,J,K,N,R,S,T), default="K"
    fahrenheit: bool, optional
                Control to enable return value as Fahrenheit instead of Celsius,
                default=False
    cjt:        float, optional
                Cold-Junction-Temperature
    To:         float, optional
                Temperature Constant used in Polynomial.
    Vo:         float, optional
                Voltage Constant used in Polynomial.
    P1:         float, optional
                Polynomial constant.
    P2:         float, optional
                Polynomial constant.
    P3:         float, optional
                Polynomial constant.
    P4:         float, optional
                Polynomial constant.
    Q1:         float, optional
                Polynomial constant.
    Q2:         float, optional
                Polynomial constant.
    Q3:         float, optional
                Polynomial constant.
    round:      int, optional
                Control input to specify how many decimal places the result
                should be rounded to, default=1.

    Returns
    -------
    T:          float
                The temperature (by default in degrees C, but optionally in
                degrees F) as computed by the function.
    """
    # Condition Inputs
    coupletype = coupletype.upper()
    V = V / m  # Scale volts to milivolts
    # Determine Cold-Junction-Voltage
    if cjt != None:
        Vcj = coldjunction(cjt, coupletype, To, Vo, P1, P2, P3, P4, Q1, Q2, round)
        V += Vcj / m
    # Define Constant Lookup System
    lookup = ["B", "E", "J", "K", "N", "R", "S", "T"]
    if not (coupletype in lookup):
        raise ValueError("Invalid Thermocouple Type")
    # Define Voltage Ranges
    voltages = {"J": [-8.095, 0, 21.840, 45.494, 57.953, 69.553],
                "K": [-6.404, -3.554, 4.096, 16.397, 33.275, 69.553],
                "B": [0.291, 2.431, 13.820, None, None, None],
                "E": [-9.835, -5.237, 0.591, 24.964, 53.112, 76.373],
                "N": [-4.313, 0, 20.613, 47.513, None, None],
                "R": [-0.226, 1.469, 7.461, 14.277, 21.101, None],
                "S": [-0.236, 1.441, 6.913, 12.856, 18.693, None],
                "T": [-6.18, -4.648, 0, 9.288, 20.872, None]}
    # Determine Array Selection
    vset = voltages[coupletype]
    if V < vset[0] * m:
        raise ValueError("Voltage Below Lower Bound")
    elif vset[0] <= V < vset[1]:
        select = 0
    elif vset[1] <= V < vset[2]:
        select = 1
    elif vset[2] <= V < vset[3]:
        select = 2
    elif vset[3] <= V < vset[4]:
        select = 3
    elif vset[4] <= V <= vset[5]:
        select = 4
    elif vset[5] < V:
        raise ValueError("Voltage Above Upper Bound")
    else:
        raise ValueError("Internal Error!")
    # Define Dictionary of Arrays
    data = {"J": [[-6.4936529E+01, 2.5066947E+02, 6.4950262E+02, 9.2510550E+02, 1.0511294E+03],
                  [-3.1169773E+00, 1.3592329E+01, 3.6040848E+01, 5.3433832E+01, 6.0956091E+01],
                  [2.2133797E+01, 1.8014787E+01, 1.6593395E+01, 1.6243326E+01, 1.7156001E+01],
                  [2.0476437E+00, -6.5218881E-02, 7.3009590E-01, 9.2793267E-01, -2.5931041E+00],
                  [-4.6867532E-01, -1.2179108E-02, 2.4157343E-02, 6.4644193E-03, -5.8339803E-02],
                  [-3.6673992E-02, 2.0061707E-04, 1.2787077E-03, 2.0464414E-03, 1.9954137E-02],
                  [1.1746348E-01, -3.9494552E-03, 4.9172861E-02, 5.2541788E-02, -1.5305581E-01],
                  [-2.0903413E-02, -7.3728206E-04, 1.6813810E-03, 1.3682959E-04, -2.9523967E-03],
                  [-2.1823704E-03, 1.6679731E-05, 7.6067922E-05, 1.3454746E-04, 1.1340164E-03]],
            "K": [[-1.2147164E+02, -8.7935962E+00, 3.1018976E+02, 6.0572562E+02, 1.0184705E+03],
                  [-4.1790858E+00, -3.4489914E-01, 1.2631386E+01, 2.5148718E+01, 4.1993851E+01],
                  [3.6069513E+01, 2.5678719E+01, 2.4061949E+01, 2.3539401E+01, 2.5783239E+01],
                  [3.0722076E+01, -4.9887904E-01, 4.0158622E+00, 4.6547228E-02, -1.8363403E+00],
                  [7.7913860E+00, -4.4705222E-01, 2.6853917E-01, 1.3444400E-02, 5.6176662E-02],
                  [5.2593991E-01, -4.4869203E-02, -9.7188544E-03, 5.9236853E-04, 1.8532400E-04],
                  [9.3939547E-01, 2.3893439E-04, 1.6995872E-01, 8.3445513E-04, -7.4803355E-02],
                  [2.7791285E-01, -2.0397750E-02, 1.1413069E-02, 4.6121445E-04, 2.3841860E-03],
                  [2.5163349E-02, -1.8424107E-03, -3.9275155E-04, 2.5488122E-05, 0.0]],
            "B": [[5.0000000E+02, 1.2461474E+03],
                  [1.2417900E+00, 7.2701221E+00],
                  [1.9858097E+02, 9.4321033E+01],
                  [2.4284248E+01, 7.3899296E+00],
                  [-9.7271640E+01, -1.5880987E-01],
                  [-1.5701178E+01, 1.2681877E-02],
                  [3.1009445E-01, 1.0113834E-01],
                  [-5.0880251E-01, -1.6145962E-03],
                  [-1.6163342E-01, -4.1086314E-06]],
            "E": [[-1.1721668E+02, -5.0000000E+01, 2.5014600E+02, 6.0139890E+02, 8.0435911E+02],
                  [-5.9901698E+00, -2.7871777E+00, 1.7191713E+01, 4.5206167E+01, 6.1359178E+01],
                  [2.3647275E+01, 1.9022736E+01, 1.3115522E+01, 1.2399357E+01, 1.2759508E+01],
                  [1.2807377E+01, -1.7042725E+00, 1.1780364E+00, 4.3399963E-01, -1.1116072E+00],
                  [2.0665069E+00, -3.5195189E-01, 3.6422433E-02, 9.1967085E-03, 3.5332536E-02],
                  [8.6513472E-02, 4.7766102E-03, 3.9584261E-04, 1.6901585E-04, 3.3080380E-05],
                  [5.8995860E-01, -6.5379760E-02, 9.3112756E-02, 3.4424680E-02, -8.8196889E-02],
                  [1.0960713E-01, -2.1732833E-02, 2.9804232E-03, 6.9741215E-04, 2.8497415E-03],
                  [6.1769588E-03, 0.0, 3.3263032E-05, 1.2946992E-05, 0.0]],
            "N": [[-5.9610511E+01, 3.1534505E+02, 1.0340172E+03],
                  [-1.5000000E+00, 9.8870997E+00, 3.7565475E+01],
                  [4.2021322E+01, 2.7988676E+01, 2.6029492E+01],
                  [4.7244037E+00, 1.5417343E+00, -6.0783095E-01],
                  [-6.1153213E+00, -1.4689457E-01, -9.7742562E-03],
                  [-9.9980337E-01, -6.8322712E-03, -3.3148813E-06],
                  [1.6385664E-01, 6.2600036E-02, -2.5351881E-02],
                  [-1.4994026E-01, -5.1489572E-03, -3.8746827E-04],
                  [-3.0810372E-02, -2.8835863E-04, 1.7088177E-06]],
            "R": [[1.3054315E+02, 5.4188181E+02, 1.0382132E+03, 1.5676133E+03],
                  [8.8333090E-01, 4.9312886E+00, 1.1014763E+01, 1.8397910E+01],
                  [1.2557377E+02, 9.0208190E+01, 7.4669343E+01, 7.1646299E+01],
                  [1.3900275E+02, 6.1762254E+00, 3.4090711E+00, -1.0866763E+00],
                  [3.3035469E+01, -1.2279323E+00, -1.4511205E-01, -2.0968371E+00],
                  [-8.5195924E-01, 1.4873153E-02, 6.3077387E-03, -7.6741168E-01],
                  [1.2232896E+00, 8.7670455E-02, 5.6880253E-02, -1.9712341E-02],
                  [3.5603023E-01, -1.2906694E-02, -2.0512736E-03, -2.9903595E-02],
                  [0.0, 0.0, 0.0, -1.0766878E-02]],
            "S": [[1.3792630E+02, 4.7673468E+02, 9.7946589E+02, 1.6010461E+03],
                  [9.3395024E-01, 4.0037367E+00, 9.3508283E+00, 1.6789315E+01],
                  [1.2761836E+02, 1.0174512E+02, 8.7126730E+01, 8.4315871E+01],
                  [1.1089050E+02, -8.9306371E+00, -2.3139202E+00, -1.0185043E+01],
                  [1.9898457E+01, -4.2942435E+00, -3.2682118E-02, -4.6283954E+00],
                  [9.6152996E-02, 2.0453847E-01, 4.6090022E-03, -1.0158749E+00],
                  [9.6545918E-01, -7.1227776E-02, -1.4299790E-02, -1.2877783E-01],
                  [2.0813850E-01, -4.4618306E-02, -1.2289882E-03, -5.5802216E-02],
                  [0.0, 1.6822887E-03, 0.0, -1.2146518E-02]],
            "T": [[-1.9243000E+02, -6.0000000E+01, 1.3500000E+02, 3.0000000E+02],
                  [-5.4798963E+00, -2.1528350E+00, 5.9588600E+00, 1.4861780E+01],
                  [5.9572141E+01, 3.0449332E+01, 2.0325591E+01, 1.7214707E+01],
                  [1.9675733E+00, -1.2946560E+00, 3.3013079E+00, -9.3862713E-01],
                  [-7.8176011E+01, -3.0500735E+00, 1.2638462E-01, -7.3509066E-02],
                  [-1.0963280E+01, -1.9226856E-01, -8.2883695E-04, 2.9576140E-04],
                  [2.7498092E-01, 6.9877863E-03, 1.7595577E-01, -4.8095795E-02],
                  [-1.3768944E+00, -1.0596207E-01, 7.9740521E-03, -4.7352054E-03],
                  [-4.5209805E-01, -1.0774995E-02, 0.0, 0.0]]}
    # Load Data Into Terms
    if To == None:
        To = data[coupletype][0][select]
    if Vo == None:
        Vo = data[coupletype][1][select]
    if P1 == None:
        P1 = data[coupletype][2][select]
    if P2 == None:
        P2 = data[coupletype][3][select]
    if P3 == None:
        P3 = data[coupletype][4][select]
    if P4 == None:
        P4 = data[coupletype][5][select]
    if Q1 == None:
        Q1 = data[coupletype][6][select]
    if Q2 == None:
        Q2 = data[coupletype][7][select]
    if Q3 == None:
        Q3 = data[coupletype][8][select]
    # Calculate Temperature in Degrees C
    num = (V - Vo) * (P1 + (V - Vo) * (P2 + (V - Vo) * (P3 + P4 * (V - Vo))))
    den = 1 + (V - Vo) * (Q1 + (V - Vo) * (Q2 + Q3 * (V - Vo)))
    temp = To + num / den
    # Return Temperature
    if fahrenheit:
        temp = (temp * 9 / 5) + 32
    temp = _np.around(temp, round)
    return (temp)


# Define RTD Calculator
def rtdtemp(RT, rtdtype="PT100", fahrenheit=False, Rref=None, Tref=None,
            a=None, round=1):
    """
    RTD Temperature Calculator

    Evaluates the measured temperature based on the measured resistance
    and the RTD type.

    Parameters
    ----------
    RT:         float
                The measured resistance (in ohms).
    rtdtype:    string
                RTD Type string, may be one of: (PT100, PT1000,
                CU100, NI100, NI120, NIFE), default=PT100
    fahrenheit: bool, optional
                Control parameter to force return into degrees
                fahrenheit, default=False
    Rref:       float, optional
                Resistance reference, commonly used if non-standard
                RTD type being used. Specified in ohms.
    Tref:       float, optional
                Temperature reference, commonly used if non-standard
                RTD type being used. Specified in degrees Celsius.
    a:          float, optional
                Scaling value, commonly used if non-standard
                RTD type being used.
    round:      int, optional
                Control argument to specify number of decimal points
                in returned value.

    Returns
    -------
    temp:       float
                Calculated temperature, defaults to degrees Celsius.
    """
    # Define list of available builtin RTD Types
    types = {"PT100": [100, 0.00385],
             "PT1000": [1000, 0.00385],
             "CU100": [100, 0.00427],
             "NI100": [100, 0.00618],
             "NI120": [120, 0.00672],
             "NIFE": [604, 0.00518]
             }
    # Load Variables
    if Rref == None:
        Rref = types[rtdtype][0]
    if Tref == None:
        Tref = 0
    if a == None:
        a = types[rtdtype][1]
    # Define Terms
    num = RT - Rref + Rref * a * Tref
    den = Rref * a
    temp = num / den
    # Return Temperature
    if fahrenheit:
        temp = (temp * 9 / 5) + 32
    temp = _np.around(temp, round)
    return (temp)


# Define Capacitor Voltage Discharge Function
def vcapdischarge(t, Vs, R, C):
    """
    Discharging Capacitor Function

    Function to calculate the voltage of a
    capacitor that is discharging given the time.

    .. math:: V_c=V_s*e^{\\frac{-t}{R*C}}

    Parameters
    ----------
    t:          float
                The time at which to calculate the voltage.
    Vs:         float
                The starting voltage for the capacitor.
    R:          float
                The ohmic value of the resistor being used
                to discharge.
    C:          float
                Capacitive value (in Farads).

    Returns
    -------
    Vc:         float
                The calculated voltage of the capacitor.
    """
    Vc = Vs * (_np.exp(-t / (R * C)))
    return (Vc)


# Define Capacitor Voltage Charge Function
def vcapcharge(t, Vs, R, C):
    """
    Charging Capacitor Voltage

    Function to calculate the voltage of a
    capacitor that is charging given the time.

    .. math:: V_c=V_s*(1-e^{\\frac{-t}{R*C}})

    Parameters
    ----------
    t:          float
                The time at which to calculate the voltage.
    Vs:         float
                The charging voltage for the capacitor.
    R:          float
                The ohmic value of the resistor being used
                to discharge.
    C:          float
                Capacitive value (in Farads).

    Returns
    -------
    Vc:         float
                The calculated voltage of the capacitor.
    """
    Vc = Vs * (1 - _np.exp(-t / (R * C)))
    return (Vc)


# Define Capacitive Energy Transfer Function
def captransfer(t, Vs, R, Cs, Cd):
    """
    Capacitor Energy Transfer Function

    Calculate the voltage across a joining
    resistor (R) that connects Cs and Cd, the
    energy-source and -destination capacitors,
    respectively. Calculate the final voltage
    across both capacitors.

    Parameters
    ----------
    t:          float
                Time at which to calculate resistor voltage.
    Vs:         float
                Initial voltage across source-capacitor (Cs).
    R:          float
                Value of resistor that connects capacitors.
    Cs:         float
                Source capacitance value in Farads.
    Cd:         float
                Destination capacitance value in Farads.

    Returns
    -------
    rvolt:      float
                Voltage across the resistor at time t.
    vfinal:     float
                Final voltage that both capacitors settle to.
    """
    tau = (R * Cs * Cd) / (Cs + Cd)
    rvolt = Vs * _np.exp(-t / tau)
    vfinal = Vs * Cs / (Cs + Cd)
    return (rvolt, vfinal)


# Define Inductor Energy Formula
def inductorenergy(L, I):
    """
    Energy Stored in Inductor Formula

    Function to calculate the energy stored in an inductor
    given the inductance (in Henries) and the current.

    .. math:: E=\\frac{1}{2}*L*I^2

    Parameters
    ----------
    L:          float
                Inductance Value (in Henries)
    I:          float
                Current traveling through inductor.

    Returns
    -------
    E:          float
                The energy stored in the inductor (in Joules).
    """
    return (1 / 2 * L * I ** 2)


# Define Inductor Charge Function
def inductorcharge(t, Vs, R, L):
    """
    Charging Inductor Formula

    Calculates the Voltage and Current of an inductor
    that is charging/storing energy.

    .. math::
       V_L = V_s*e^{\\frac{-R*t}{L}}//
       I_L = \\frac{V_s}{R}*(1-e^{\\frac{-R*t}{L}})

    Parameters
    ----------
    t:          float
                Time at which to calculate voltage and current.
    Vs:         float
                Charging voltage across inductor and resistor.
    R:          float
                Resistance related to inductor.
    L:          float
                Inductance value in Henries.

    Returns
    -------
    Vl:         float
                Voltage across inductor at time t.
    Il:         float
                Current through inductor at time t.
    """
    Vl = Vs * _np.exp(-R * t / L)
    Il = Vs / R * (1 - _np.exp(-R * t / L))
    return (Vl, Il)


# Define Capacitive Back-to-Back Switching Formula
def capbacktoback(C1, C2, Lm, VLN=None, VLL=None):
    """
    Back to Back Capacitor Transient Current Calculator

    Function to calculate the maximum current and the
    frequency of the inrush current of two capacitors
    connected in parallel when one (energized) capacitor
    is switched into another (non-engergized) capacitor.

    .. note:: This formula is only valid for three-phase systems.

    Parameters
    ----------
    C1:         float
                The capacitance of the
    VLN:        float, exclusive
                The line-to-neutral voltage experienced by
                any one of the (three) capacitors in the
                three-phase capacitor bank.
    VLL:        float, exclusive
                The line-to-line voltage experienced by the
                three-phase capacitor bank.

    Returns
    -------
    imax:       float
                Maximum Current Magnitude during Transient
    ifreq:      float
                Transient current frequency
    """
    # Evaluate Max Current
    imax = _np.sqrt(2 / 3) * VLL * _np.sqrt((C1 * C2) / ((C1 + C2) * Lm))
    # Evaluate Inrush Current Frequency
    ifreq = 1 / (2 * _np.pi * _np.sqrt(Lm * (C1 * C2) / (C1 + C2)))
    return (imax, ifreq)


# Define Inductor Discharge Function
def inductordischarge(t, Io, R, L):
    """
    Discharging Inductor Formula

    Calculates the Voltage and Current of an inductor
    that is discharging its stored energy.

    .. math::
       I_L=I_0*e^{\\frac{-R*t}{L}}//
       V_L=I_0*R*(1-e^{\\frac{-R*t}{L}})

    Parameters
    ----------
    t:          float
                Time at which to calculate voltage and current.
    Io:         float
                Initial current traveling through inductor.
    R:          float
                Resistance being discharged to.
    L:          float
                Inductance value in Henries.

    Returns
    -------
    Vl:         float
                Voltage across inductor at time t.
    Il:         float
                Current through inductor at time t.
    """
    Il = Io * _np.exp(-R * t / L)
    Vl = Io * R * (1 - _np.exp(-R * t / L))
    return (Vl, Il)


# Define Apparent Power to Farad Conversion
def farads(VAR, V, freq=60):
    """
    Capacitance from Apparent Power Formula

    Function to calculate the required capacitance
    in Farads to provide the desired power rating
    (VARs).

    .. math:: C = \\frac{VAR}{2*\\pi*freq*V^2}

    Parameters
    ----------
    VAR:        float
                The rated power to meet.
    V:          float
                The voltage across the capacitor;
                not described as VLL or VLN, merely
                the capacitor voltage.
    freq:       float, optional
                The System frequency

    Returns
    -------
    C:          float
                The evaluated capacitance (in Farads).
    """
    return (VAR / (2 * _np.pi * freq * V ** 2))


# Define Capacitor Energy Calculation
def capenergy(C, V):
    """
    Capacitor Energy Formula

    A simple function to calculate the stored voltage (in Joules)
    in a capacitor with a charged voltage.

    .. math:: E=\\frac{1}{2}*C*V^2

    Parameters
    ----------
    C:          float
                Capacitance in Farads.
    V:          float
                Voltage across capacitor.

    Returns
    -------
    energy:     float
                Energy stored in capacitor (Joules).
    """
    energy = 1 / 2 * C * V ** 2
    return (energy)


# Define Capacitor Voltage Discharge Function
def loadedvcapdischarge(t, vo, C, P):
    """
    Loaded Capacitor Discharge Formula

    Returns the voltage of a discharging capacitor after time (t -
    seconds) given initial voltage (vo - volts), capacitor size
    (cap - Farads), and load (P - Watts).

    .. math:: V_t=\\sqrt{v_0^2-2*P*\\frac{t}{C}}

    Parameters
    ----------
    t:          float
                Time at which to calculate voltage.
    vo:         float
                Initial capacitor voltage.
    C:          float
                Capacitance (in Farads)
    P:          float
                Load power consumption (in Watts).

    Returns
    -------
    Vt:         float
                Voltage of capacitor at time t.
    """
    Vt = _np.sqrt(vo ** 2 - 2 * P * t / C)
    return (Vt)


# Define Capacitor Discharge Function
def timedischarge(Vinit, Vmin, C, P, dt=1e-3, RMS=True, Eremain=False):
    """
    Capacitor Discharge Time Formula

    Returns the time to discharge a capacitor to a specified
    voltage given set of inputs.

    Parameters
    ----------
    Vinit:      float
                Initial Voltage (in volts)
    Vmin:       float
                Final Voltage (the minimum allowable voltage) (in volts)
    C:          float
                Capacitance (in Farads)
    P:          float
                Load Power being consumed (in Watts)
    dt:         float, optional
                Time step-size (in seconds) (defaults to 1e-3 | 1ms)
    RMS:        bool, optional
                if true converts RMS Vin to peak
    Eremain:    bool, optional
                if true: also returns the energy remaining in cap

    Returns
    -------
    Returns time to discharge from Vinit to Vmin in seconds.
    May also return remaining energy in capacitor if Eremain=True
    """
    t = 0  # start at time t=0
    if RMS:
        vo = Vinit * _np.sqrt(2)  # convert RMS to peak
    else:
        vo = Vinit
    vc = loadedvcapdischarge(t, vo, C, P)  # set initial cap voltage
    while (vc >= Vmin):
        t = t + dt  # increment the time
        vcp = vc  # save previous voltage
        vc = loadedvcapdischarge(t, vo, C, P)  # calc. new voltage
    if (Eremain):
        E = capenergy(C, vcp)  # calc. energy
        return (t - dt, E)
    else:
        return (t - dt)


# Define Rectifier Capacitor Calculator
def rectifiercap(Iload, fswitch, dVout):
    """
    Rectifier Capacitor Formula

    Returns the capacitance (in Farads) for a needed capacitor in
    a rectifier configuration given the system frequency (in Hz),
    the load (in amps) and the desired voltage ripple.

    .. math:: C=\\frac{I_{load}}{f_{switch}*\\Delta V_{out}}

    Parameters
    ----------
    Iload:      float
                The load current that must be met.
    fswitch:    float
                The switching frequency of the system.
    dVout:      float
                Desired delta-V on the output.

    Returns
    -------
    C:          float
                Required capacitance (in Farads) to meet arguments.
    """
    C = Iload / (fswitch * dVout)
    return (C)


# Define function to find VDC setpoint
def vscdcbus(VLL, Zs, P, Q=0, mmax=0.8, debug=False):
    """
    Voltage Sourced Converter DC Bus Voltage Function

    The purpose of this function is to calculate the
    required DC-bus voltage for a Voltage-Sourced-
    Converter (VSC) given the desired P/Q parameters
    and the known source impedance (Vs) of the VSC.

    Parameters
    ----------
    VLL:    complex
            Line-to-Line voltage on the line-side of
            the source impedance.
    Zs:     complex
            The source impedance of the VSC
    P:      float
            The desired real-power output
    Q:      float, optional
            The desired reactive-power output, default=0
    mmax:   float, optional
            The maximum of the m value for the converter
            default=0.8
    debug:  bool, optional
            Control value to enable printing stages of
            the calculation, default=False

    Return
    ------
    VDC:    float
            The DC bus voltage.
    """
    # Determine the Load Current
    Iload = _np.conj((P + 1j * Q) / (VLL * _np.sqrt(3)))
    # Evaluate the Terminal Voltage
    Vtln = abs(VLL / _np.sqrt(3) + Iload * Zs)
    # Find the Peak Terminal Voltage
    Vtpk = _np.sqrt(2) * Vtln
    # Calculate the VDC value
    VDC = 2 * Vtpk / mmax
    if debug:
        print("Iload", Iload)
        print("Vtln", Vtln)
        print("Vtpk", Vtpk)
        print("VDC", VDC)
    return (VDC)


# Define kp/ki/w0L calculating function
def vscgains(Rs, Ls, tau=0.005, freq=60):
    """
    Voltage Sourced Converter Gains Calculator

    This function is designed to calculate the kp, ki,
    and omega-not-L values for a Phase-Lock-Loop based VSC.

    Parameters
    ----------
    Rs:     float
            The equiv-resistance (in ohms) of the VSC
    Ls:     float
            The equiv-inductance (in Henrys) of the VSC
    tau:    float, optional
            The desired time-constant, default=0.005
    freq:   float, optional
            The system frequency (in Hz), default=60

    Returns
    -------
    kp:     float
            The Kp-Gain Value
    ki:     float
            The Ki-Gain Value
    w0L:    float
            The omega-not-L gain value
    """
    # Calculate kp
    kp = Ls / tau
    # Calculate ki
    ki = kp * Rs / Ls
    # Calculate w0L
    w0L = 2 * _np.pi * freq * Ls
    return (kp, ki, w0L)


# Define Convolution Bar-Graph Function:
def convbar(h, x, outline=True):
    """
    Convolution Bar-Graph Plotter Function

    Generates plots of each of two input arrays as bar-graphs, then
    generates a convolved bar-graph of the two inputs to demonstrate
    and illustrate convolution, typically for an educational purpose.

    Parameters
    ----------
    h:      numpy.ndarray
            Impulse Response - Given as Array (Prefferably Numpy Array)
    x:      numpy.ndarray
            Input Function - Given as Array (Prefferably Numpy Array)
    """

    # The impulse response
    M = len(h)
    t = _np.arange(M)
    # Plot
    _plt.subplot(121)
    if (outline): _plt.plot(t, h, color='red')
    _plt.bar(t, h, color='black')
    _plt.xticks([0, 5, 9])
    _plt.ylabel('h')
    _plt.title('Impulse Response')
    _plt.grid()

    # The input function
    N = len(x)
    s = _np.arange(N)
    # Plot
    _plt.subplot(122)
    if (outline): _plt.plot(s, x, color='red')
    _plt.bar(s, x, color='black')
    _plt.xticks([0, 10, 19])
    _plt.title('Input Function')
    _plt.grid()
    _plt.ylabel('x')

    # The output
    L = M + N - 1
    w = _np.arange(L)
    _plt.figure(3)
    y = _np.convolve(h, x)
    if (outline): _plt.plot(w, y, color='red')
    _plt.bar(w, y, color='black')
    _plt.ylabel('y')
    _plt.grid()
    _plt.title('Convolved Output')
    _plt.show()


# Define convolution function
def convolve(tuple):
    """
    Filter Convolution Function

    Given a tuple of terms, convolves all terms in tuple to
    return one tuple as a numpy array.

    Parameters
    ---------
    tuple:      tuple of numpy.ndarray
                Tuple of terms to be convolved.

    Returns
    -------
    c:          The convolved set of the individual terms.
                i.e. numpy.ndarray([ x1, x2, x3, ..., xn ])
    """
    c = sig.convolve(tuple[0], tuple[1])
    if (len(tuple) > 2):
        # Iterate starting with second element and continuing
        for i in range(2, len(tuple)):
            c = sig.convolve(c, tuple[i])
    return (c)


# Define Step function
def step(t):
    """
    Step Function [ u(t) ]

    Simple implimentation of numpy.heaviside function
    to provide standard step-function as specified to
    be zero at x<0, and one at x>=0.
    """
    return (_np.heaviside(t, 1))


# Define Peak Calculator
def peak(val):
    """
    Sinusoid RMS to Peak Converter

    Provides a readable format to convert an
    RMS (Root-Mean-Square) value to its peak
    representation. Performs a simple multiplication
    with the square-root of two.
    """
    return (_np.sqrt(2) * val)


# Define RMS Calculator
def rms(val):
    """
    Sinusoid Peak to RMS Converter

    Provides a readable format to convert a peak
    value to its RMS (Root-Mean-Square) representation.
    Performs a simple division by the square-root of
    two.
    """
    return (val * _np.sqrt(0.5))


# Arbitrary Waveform RMS Calculating Function
def funcrms(f, T):
    """
    Function Root-Mean-Square (RMS) Evaluator

    Integral-based RMS calculator, evaluates the RMS value
    of a repetative signal (f) given the signal's specific
    period (T)

    Parameters
    ----------
    f:      float
            The periodic function, a callable like f(t)
    T:      float
            The period of the function f, so that f(0)==f(T)

    Returns
    -------
    RMS:    The RMS value of the function (f) over the interval ( 0, T )

    """
    fn = lambda x: f(x) ** 2
    integral,_ = integrate(fn, 0, T)
    RMS = _np.sqrt(1 / T * integral)
    return (RMS)


# Define Gaussian Function
def gaussian(x, mu=0, sigma=1):
    """
    Gaussian Function:

    This function is designed to generate the gaussian
    distribution curve with configuration mu and sigma.

    Parameters
    ----------
    x:      float
            The input (array) x.
    mu:     float, optional
            Optional control argument, default=0
    sigma:  float, optional
            Optional control argument, default=1

    Returns
    -------
    Computed gaussian (numpy.ndarray) of the input x
    """
    return (1 / (sigma * _np.sqrt(2 * _np.pi)) *
            _np.exp(-(x - mu) ** 2 / (2 * sigma ** 2)))


# Define Gaussian Distribution Function
def gausdist(x, mu=0, sigma=1):
    """
    Gaussian Distribution Function:

    This function is designed to calculate the generic
    distribution of a gaussian function with controls
    for mu and sigma.

    Parameters
    ----------
    x:      numpy.ndarray
            The input (array) x
    mu:     float, optional
            Optional control argument, default=0
    sigma:  float, optional
            Optional control argument, default=1

    Returns
    -------
    F:      numpy.ndarray
            Computed distribution of the gausian function at the
            points specified by (array) x
    """
    F = _np.array([])
    try:
        lx = len(x)  # Find length of Input
    except:
        lx = 1  # Length 1
        x = [x]  # Pack into list
    for i in range(lx):
        x_tmp = x[i]
        # Evaluate X (altered by mu and sigma)
        X = (x_tmp - mu) / sigma

        # Define Integrand
        def integrand(sq):
            return (_np.exp(-sq ** 2 / 2))

        integral = integrate(integrand, _np.NINF, X)  # Integrate
        result = 1 / _np.sqrt(2 * _np.pi) * integral[0]  # Evaluate Result
        F = _np.append(F, result)  # Append to output list
    # Return only the 0-th value if there's only 1 value available
    if (len(F) == 1):
        F = F[0]
    return (F)


# Define Probability Density Function
def probdensity(func, x, x0=0, scale=True):
    """
    Probability Density Function:

    This function uses an integral to compute the probability
    density of a given function.

    Parameters
    ----------
    func:   function
            The function for which to calculate the PDF
    x:      numpy.ndarray
            The (array of) value(s) at which to calculate
            the PDF
    x0:     float, optional
            The lower-bound of the integral, starting point
            for the PDF to be calculated over, default=0
    scale:  bool, optional
            The scaling to be applied to the output,
            default=True

    Returns
    -------
    sumx:   numpy.ndarray
            The (array of) value(s) computed as the PDF at
            point(s) x
    """
    sumx = _np.array([])
    try:
        lx = len(x)  # Find length of Input
    except:
        lx = 1  # Length 1
        x = [x]  # Pack into list
    # Recursively Find Probability Density
    for i in range(lx):
        sumx = _np.append(sumx, integrate(func, x0, x[i])[0])
    # Return only the 0-th value if there's only 1 value available
    if (len(sumx) == 1):
        sumx = sumx[0]
    else:
        if (scale == True):
            mx = sumx.max()
            sumx /= mx
        elif (scale != False):
            sumx /= scale
    return (sumx)


# Define Real FFT Evaluation Function
def rfft(arr, dt=0.01, absolute=True, resample=True):
    """
    RFFT Function

    This function is designed to evaluat the real FFT
    of a input signal in the form of an array or list.

    Parameters
    ----------
    arr:        numpy.ndarray
                The input array representing the signal
    dt:         float, optional
                The time-step used for the array,
                default=0.01
    absolute:   bool, optional
                Control argument to force absolute
                values, default=True
    resample:   bool, optional
                Control argument specifying whether
                the FFT output should be resampled,
                or if it should have a specific
                resampling rate, default=True

    Returns
    -------
    FFT Array
    """
    # Calculate with Absolute Values
    if absolute:
        fourier = abs(_np.fft.rfft(arr))
    else:
        foruier = _np.fft.rfft(arr)
    if resample == True:
        # Evaluate the Downsampling Ratio
        dn = int(dt * len(arr))
        # Downsample to remove unnecessary points
        fixedfft = filter.dnsample(fourier, dn)
        return (fixedfft)
    elif resample == False:
        return (fourier)
    else:
        # Condition Resample Value
        resample = int(resample)
        # Downsample to remove unnecessary points
        fixedfft = filter.dnsample(fourier, resample)
        return (fixedfft)


# Define Normalized Power Spectrum Function
def wrms(func, dw=0.1, NN=100, quad=False, plot=True,
         title="Power Density Spectrum", round=3):
    """
    WRMS Function:

    This function is designed to calculate the RMS
    bandwidth (Wrms) using a numerical process.

    Parameters
    ----------
    func:       function
                The callable function to use for evaluation
    dw:         float, optional
                The delta-omega to be used, default=0.1
    NN:         int, optional
                The total number of points, default=100
    quad:       bool, optional
                Control value to enable use of integrals
                default=False
    plot:       bool, optional
                Control to enable plotting, default=True
    title:      string, optional
                Title displayed with plot,
                default="Power Density Spectrum"
    round:      int, optional
                Control to round the Wrms on plot,
                default=3

    Returns
    -------
    W:          float
                Calculated RMS Bandwidth (rad/sec)
    """
    # Define omega
    omega = _np.linspace(0, (NN - 1) * del_w, NN)
    # Initialize Fraction Terms
    Stot = Sw2 = 0
    # Power Density Spectrum
    Sxx = _np.array([])
    for n in range(NN):
        # Calculate Power Density Spectrum
        Sxx = _np.append(Sxx, func(omega[n]))
        Stot = Stot + Sxx[n]
        Sw2 = Sw2 + (omega[n] ** 2) * Sxx[n]
    if (quad):
        def intf(w):
            return (w ** 2 * func(w))

        num = integrate(intf, 0, _np.inf)[0]
        den = integrate(func, 0, _np.inf)[0]
        # Calculate W
        W = _np.sqrt(num / den)
    else:
        # Calculate W
        W = _np.sqrt(Sw2 / Stot)
    Wr = _np.around(W, round)
    # Plot Upon Request
    if (plot):
        _plt.plot(omega, Sxx)
        _plt.title(title)
        # Evaluate Text Location
        x = 0.65 * max(omega)
        y = 0.80 * max(Sxx)
        _plt.text(x, y, "Wrms: " + str(Wr))
        _plt.show()
    # Return Calculated RMS Bandwidth
    return (W)


# Define Hartley's Equation for Data Capacity
def hartleydata(BW, M):
    """
    Hartley Data Function

    Function to calculate Hartley's Law,
    the maximum data rate achievable for
    a given noiseless channel.

    Parameters
    ----------
    BW:         float
                Bandwidth of the data channel.
    M:          float
                Number of signal levels.

    Returns:
    --------
    C:          float
                Capacity of channel (in bits per second)
    """
    C = 2 * BW * _np.log2(M)
    return (C)


# Define Shannon's Equation For Data Capacity
def shannondata(BW, S, N):
    """
    Shannon Data Function

    Function to calculate the maximum data
    rate that may be achieved given a data
    channel and signal/noise characteristics
    using Shannon's equation.

    Parameters
    ----------
    BW:         float
                Bandwidth of the data channel.
    S:          float
                Signal strength (in Watts).
    N:          float
                Noise strength (in Watts).

    Returns
    -------
    C:          float
                Capacity of channel (in bits per second)
    """
    C = BW * _np.log2(1 + S / N)
    return (C)


# Define CRC Generator (Sender Side)
def crcsender(data, key):
    """
    CRC Sender Function

    Function to generate a CRC-embedded
    message ready for transmission.

    Contributing Author Credit:
    Shaurya Uppal
    Available from: geeksforgeeks.org

    Parameters
    ----------
    data:       string of bits
                The bit-string to be encoded.
    key:        string of bits
                Bit-string representing key.

    Returns
    -------
    codeword:   string of bits
                Bit-string representation of
                encoded message.
    """

    # Define Sub-Functions
    def xor(a, b):
        # initialize result
        result = []

        # Traverse all bits, if bits are
        # same, then XOR is 0, else 1
        for i in range(1, len(b)):
            if a[i] == b[i]:
                result.append('0')
            else:
                result.append('1')

        return (''.join(result))

    # Performs Modulo-2 division
    def mod2div(divident, divisor):
        # Number of bits to be XORed at a time.
        pick = len(divisor)

        # Slicing the divident to appropriate
        # length for particular step
        tmp = divident[0: pick]

        while pick < len(divident):

            if tmp[0] == '1':

                # replace the divident by the result
                # of XOR and pull 1 bit down
                tmp = xor(divisor, tmp) + divident[pick]

            else:  # If leftmost bit is '0'

                # If the leftmost bit of the dividend (or the
                # part used in each step) is 0, the step cannot
                # use the regular divisor; we need to use an
                # all-0s divisor.
                tmp = xor('0' * pick, tmp) + divident[pick]

                # increment pick to move further
            pick += 1

        # For the last n bits, we have to carry it out
        # normally as increased value of pick will cause
        # Index Out of Bounds.
        if tmp[0] == '1':
            tmp = xor(divisor, tmp)
        else:
            tmp = xor('0' * pick, tmp)

        checkword = tmp
        return (checkword)

    # Condition data
    data = str(data)
    # Condition Key
    key = str(key)
    l_key = len(key)

    # Appends n-1 zeroes at end of data
    appended_data = data + '0' * (l_key - 1)
    remainder = mod2div(appended_data, key)

    # Append remainder in the original data
    codeword = data + remainder
    return (codeword)


# Define CRC Generator (Sender Side)
def crcremainder(data, key):
    """
    CRC Remainder Function

    Function to calculate the CRC
    remainder of a CRC message.

    Contributing Author Credit:
    Shaurya Uppal
    Available from: geeksforgeeks.org

    Parameters
    ----------
    data:       string of bits
                The bit-string to be decoded.
    key:        string of bits
                Bit-string representing key.

    Returns
    -------
    remainder: string of bits
                Bit-string representation of
                encoded message.
    """

    # Define Sub-Functions
    def xor(a, b):
        # initialize result
        result = []

        # Traverse all bits, if bits are
        # same, then XOR is 0, else 1
        for i in range(1, len(b)):
            if a[i] == b[i]:
                result.append('0')
            else:
                result.append('1')

        return (''.join(result))

    # Performs Modulo-2 division
    def mod2div(divident, divisor):
        # Number of bits to be XORed at a time.
        pick = len(divisor)

        # Slicing the divident to appropriate
        # length for particular step
        tmp = divident[0: pick]

        while pick < len(divident):

            if tmp[0] == '1':

                # replace the divident by the result
                # of XOR and pull 1 bit down
                tmp = xor(divisor, tmp) + divident[pick]

            else:  # If leftmost bit is '0'

                # If the leftmost bit of the dividend (or the
                # part used in each step) is 0, the step cannot
                # use the regular divisor; we need to use an
                # all-0s divisor.
                tmp = xor('0' * pick, tmp) + divident[pick]

                # increment pick to move further
            pick += 1

        # For the last n bits, we have to carry it out
        # normally as increased value of pick will cause
        # Index Out of Bounds.
        if tmp[0] == '1':
            tmp = xor(divisor, tmp)
        else:
            tmp = xor('0' * pick, tmp)

        checkword = tmp
        return (checkword)

    # Condition data
    data = str(data)
    # Condition Key
    key = str(key)
    l_key = len(key)

    # Appends n-1 zeroes at end of data
    appended_data = data + '0' * (l_key - 1)
    remainder = mod2div(appended_data, key)

    return (remainder)


# Define String to Bits Function
def string_to_bits(str):
    """
    String to Bits Converter

    Converts a Pythonic string to the string's
    binary representation.

    Parameters
    ----------
    str:        string
                The string to be converted.

    Returns
    -------
    data:       string
                The binary representation of the
                input string.
    """
    data = (''.join(format(ord(x), 'b') for x in str))
    return (data)


# Define kWh to BTU function and vice-versa
def kwh_to_btu(kWh):
    """
    Killo-Watt-Hours to BTU Function:

    Converts kWh (killo-Watt-hours) to BTU
    (British Thermal Units).

    .. math:: \\text{BTU} = \\text{kWh}\\cdot3412.14

    Same as `btu`.

    Parameters
    ----------
    kWh:        float
                The number of killo-Watt-hours

    Returns
    -------
    BTU:        float
                The number of British Thermal Units
    """
    return (kWh * 3412.14)


btu = kwh_to_btu  # Make Duplicate Name


def btu_to_kwh(BTU):
    """
    BTU to Killo-Watt-Hours Function:

    Converts BTU (British Thermal Units) to
    kWh (killo-Watt-hours).

    .. math:: \\text{kWh} = \\frac{\\text{BTU}}{3412.14}

    Same as `kwh`.

    Parameters
    ----------
    BTU:        float
                The number of British Thermal Units

    Returns
    -------
    kWh:        float
                The number of killo-Watt-hours
    """
    return (BTU / 3412.14)


kwh = btu_to_kwh  # Make Duplicate Name


# Define Per-Unit Impedance Formula
def zpu(S, VLL=None, VLN=None):
    """
    Per-Unit Impedance Evaluator

    Evaluates the per-unit impedance value given the per-unit
    power and voltage bases.

    .. math:: Z_{pu}=\\frac{V_{LL}^2}{S}

    .. math:: Z_{pu}=\\frac{(\\sqrt{3}*V_{LN})^2}{S}

    Parameters
    ----------
    S:          float
                The per-unit power base.
    VLL:        float, optional
                The Line-to-Line Voltage; default=None
    VLN:        float, optional
                The Line-to-Neutral Voltage; default=None

    Returns
    -------
    Zbase:      float
                The per-unit impedance base.
    """
    if (VLL == None and VLN == None):
        raise ValueError("ERROR: One voltage must be provided.")
    if VLL != None:
        return (VLL ** 2 / S)
    else:
        return ((_np.sqrt(3) * VLN) ** 2 / S)


# Define Per-Unit Current Formula
def ipu(S, VLL=None, VLN=None, V1phs=None):
    """
    Per-Unit Current Evaluator

    Evaluates the per-unit current value given the per-unit
    power and voltage bases.

    .. math:: I_{pu}=\\frac{S}{\\sqrt{3}*V_{LL}}

    .. math:: I_{pu}=\\frac{S}{3*V_{LN}}

    Parameters
    ----------
    S:          float
                The per-unit power base.
    VLL:        float, optional
                The Line-to-Line Voltage; default=None
    VLN:        float, optional
                The Line-to-Neutral Voltage; default=None
    V1phs:      float, optional
                The voltage base of the single phase system.

    Returns
    -------
    Ibase:      float
                The per-unit current base.
    """
    if (VLL == None and VLN == None):
        raise ValueError("ERROR: One voltage must be provided.")
    if VLL != None:
        return (S / (_np.sqrt(3) * VLL))
    elif VLN != None:
        return (S / (3 * VLN))
    else:
        return (S / V1phs)


# Define Per-Unit Change of Base Function
def puchgbase(quantity, puB_old, puB_new):
    """
    Per-Unit Change of Base Function

    Performs a per-unit change of base operation for the given
    value constrained by the old base and new base.

    .. math:: Z_{pu-new}=Z_{pu-old}*\\frac{BASE_{OLD}}{BASE_{NEW}}

    Parameters
    ----------
    quantity:   complex
                Current per-unit value in old base.
    puB_old:    float
                Old per-unit base.
    puB_new:    float
                New per-unit base.

    Returns
    -------
    pu_new:     complex
                New per-unit value.
    """
    pu_new = quantity * puB_old / puB_new
    return (pu_new)


# Define Recomposition Function
def zrecompose(z_pu, S3phs, VLL=None, VLN=None):
    """
    Impedance from Per-Unit System Evaluator

    Function to reverse per-unit conversion and return the ohmic value
    of an impedance given its per-unit parameters of R and X (as Z).

    Parameters
    ----------
    z_pu:       complex
                The per-unit, complex value corresponding to the
                impedance
    S3phs:      float
                The total three-phase power rating of the system.
    VLL:        float, optional
                The Line-to-Line Voltage; default=None
    VLN:        float, optional
                The Line-to-Neutral Voltage; default=None

    Returns
    -------
    z:          complex
                The ohmic impedance evaluated from the per-unit base.
    """
    # Evaluate the per-unit impedance
    zbase = zpu(S3phs, VLL, VLN)
    # Evaluate the impedance
    z = z_pu * zbase
    return (z)


# Define X/R Recomposition Function
def rxrecompose(x_pu, XoR, S3phs=None, VLL=None, VLN=None):
    """
    Resistance/Reactance from Per-Unit System Evaluator

    Function to reverse per-unit conversion and return the ohmic value
    of an impedance given its per-unit parameters of X.

    Parameters
    ----------
    x_pu:       float
                The per-unit, complex value corresponding to the
                impedance
    XoR:        float
                The X/R ratio (reactance over impedance).
    S3phs:      float, optional
                The total three-phase power rating of the system.
                If left as None, the per-unit values will be set
                to 1, resulting in an unscaled impedance
    VLL:        float, optional
                The Line-to-Line Voltage; default=None
    VLN:        float, optional
                The Line-to-Neutral Voltage; default=None

    Returns
    -------
    z:          complex
                The ohmic impedance evaluated from the per-unit base.
    """
    # Ensure Absolute Value
    x_pu = abs(x_pu)
    # Find R from X/R
    r_pu = x_pu / XoR
    # Compose into z
    z_pu = r_pu + 1j * x_pu
    # Recompose
    if S3phs == None:
        return (z_pu)
    else:
        z = zrecompose(z_pu, S3phs, VLL, VLN)
        return (z)


# Define Generator Internal Voltage Calculator
def geninternalv(I, Zs, Vt, Vgn=None,Zm=None, Zmp=None, Zmpp=None, Ip=None, Ipp=None):
    """
    Generator Internal Voltage Evaluator

    Evaluates the internal voltage for a generator given the
    generator's internal impedance and internal mutual coupling
    impedance values.

    Parameters
    ----------
    I:          complex
                The current on the phase of interest.
    Zs:         complex
                The internal impedance of the phase of
                interest in ohms.
    Vt:         complex
                The generator's terminal voltage.
    Vgn:        complex, optional
                The ground-to-neutral connection voltage.
    Zmp:        complex, optional
                The mutual coupling with the first additional
                phase impedance in ohms.
    Zmpp:       complex, optional
                The mutual coupling with the second additional
                phase impedance in ohms.
    Ip:         complex, optional
                The first mutual phase current in amps.
    Ipp:        complex, optional
                The second mutual phase current in amps.

    Returns
    -------
    Ea:         complex
                The internal voltage of the generator.
    """
    # All Parameters Provided
    if Zmp == Zmpp == Ip == Ipp != None:
        if Vgn == None:
            Vgn = 0
        Ea = Zs * I + Zmp * Ip + Zmpp * Ipp + Vt + Vgn
    # Select Parameters Provided
    elif Vgn == Zm == Ip == Ipp == None:
        Ea = Zs * I + Vt
    # Invalid Parameter Set
    else:
        raise ValueError("Invalid Parameter Set")
    return (Ea)


# Define Sequence Component Conversion Function
def abc_to_seq(Mabc, reference='A'):
    """
    Phase-System to Sequence-System Conversion

    Converts phase-based values to sequence
    components.

    .. math:: M_{\\text{012}}=A_{\\text{012}}\\cdot M_{\\text{ABC}}

    Same as phs_to_seq.

    Parameters
    ----------
    Mabc:       list of complex
                Phase-based values to be converted.
    reference:  {'A', 'B', 'C'}
                Single character denoting the reference,
                default='A'

    Returns
    -------
    M012:       numpy.ndarray
                Sequence-based values in order of 0-1-2

    See Also
    --------
    seq_to_abc: Sequence to Phase Conversion
    sequencez:  Phase Impedance to Sequence Converter
    """
    # Condition Reference:
    reference = reference.upper()
    if reference == 'A':
        M = Aabc
    elif reference == 'B':
        M = _np.roll(Aabc, 1, 0)
    elif reference == 'C':
        M = _np.roll(Aabc, 2, 0)
    else:
        raise ValueError("Invalid Phase Reference.")
    return (M.dot(Mabc))


# Define Second Name for abc_to_seq
phs_to_seq = abc_to_seq


# Define Phase Component Conversion Function
def seq_to_abc(M012, reference='A'):
    """
    Sequence-System to Phase-System Conversion

    Converts sequence-based values to phase
    components.

    .. math:: M_{\\text{ABC}}=A_{\\text{012}}^{-1}\\cdot M_{\\text{012}}

    Same as seq_to_phs.

    Parameters
    ----------
    M012:       list of complex
                Sequence-based values to convert.
    reference:  {'A', 'B', 'C'}
                Single character denoting the reference,
                default='A'

    Returns
    -------
    Mabc:       numpy.ndarray
                Phase-based values in order of A-B-C

    See Also
    --------
    abc_to_seq: Phase to Sequence Conversion
    sequencez:  Phase Impedance to Sequence Converter
    """
    # Compute Dot Product
    M = A012.dot(M012)
    # Condition Reference:
    reference = reference.upper()
    if reference == 'A':
        pass
    elif reference == 'B':
        M = _np.roll(M, 1, 0)
    elif reference == 'C':
        M = _np.roll(M, 2, 0)
    else:
        raise ValueError("Invalid Phase Reference.")
    return (M)


# Define Second Name for seq_to_abc
seq_to_phs = seq_to_abc


# Define Sequence Impedance Calculator
def sequencez(Zabc, reference='A', resolve=False, diag=False, round=3):
    """
    Sequence Impedance Calculator

    Accepts the phase (ABC-domain) impedances for a
    system and calculates the sequence (012-domain)
    impedances for the same system. If the argument
    `resolve` is set to true, the function will
    combine terms into the set of [Z0, Z1, Z2].

    When resolve is False:

    .. math:: Z_{\\text{012-M}}=A_{\\text{012}}^{-1}Z_{\\text{ABC}}A_{\\text{012}}

    When resolve is True:

    .. math:: Z_{\\text{012}}=A_{\\text{012}}Z_{\\text{ABC}}A_{\\text{012}}^{-1}

    Parameters
    ----------
    Zabc:       numpy.ndarray of complex
                2-D (3x3) matrix of complex values
                representing the phasor impedances
                in the ABC-domain.
    reference:  {'A', 'B', 'C'}
                Single character denoting the reference,
                default='A'
    resolve:    bool, optional
                Control argument to force the function to
                evaluate the individual sequence impedances
                [Z0, Z1, Z2], default=False
    diag:       bool, optional
                Control argument to force the function to
                reduce the matrix to its diagonal terms.
    round:      int, optional
                Integer denoting number of decimal places
                resulting matrix should be rounded to.
                default=3

    Returns
    -------
    Z012:       numpy.ndarray of complex
                2-D (3x3) matrix of complex values
                representing the sequence impedances
                in the 012-domain

    See Also
    --------
    seq_to_abc: Sequence to Phase Conversion
    abc_to_seq: Phase to Sequence Conversion
    """
    # Condition Reference
    reference = reference.upper()
    rollrate = {'A': 0, 'B': 1, 'C': 2}
    # Test Validity
    if reference not in rollrate:
        raise ValueError("Invalad Phase Reference")
    # Determine Roll Factor
    roll = rollrate[reference]
    # Evaluate Matricies
    M012 = _np.roll(A012, roll, 0)
    Minv = _np.linalg.inv(M012)
    # Compute Sequence Impedances
    if resolve:
        Z012 = M012.dot(Zabc.dot(Minv))
    else:
        Z012 = Minv.dot(Zabc.dot(M012))
    # Reduce to Diagonal Terms if Needed
    if diag:
        Z012 = [Z012[0][0], Z012[1][1], Z012[2][2]]
    return (_np.around(Z012, round))


# FFT Coefficient Calculator Function
def funcfft(func, minfreq=60, maxmult=15, complex=False):
    """
    Function FFT Evaluator

    Given the callable function handle for a periodic function,
    evaluates the harmonic components of the function.

    Parameters
    ----------
    func:       function
                Callable function from which to evaluate values.
    minfreq:    float, optional
                Minimum frequency (in Hz) at which to evaluate FFT.
                default=60
    maxmult:    int, optional
                Maximum harmonic (multiple of minfreq) which to
                evaluate. default=15
    complex:    bool, optional
                Control argument to force returned values into
                complex format.

    Returns
    -------
    DC:         float
                The DC offset of the FFT result.
    A:          list of float
                The real components from the FFT.
    B:          list of float
                The imaginary components from the FFT.
    """
    # Apply Nyquist scaling
    NN = 2 * maxmult + 2
    # Determine Time from Fundamental Frequency
    T = 1 / minfreq
    # Generate time range to apply for FFT
    t, dt = _np.linspace(0, T, NN, endpoint=False, retstep=True)
    # Evaluate FFT
    y = _np.fft.rfft(func(t)) / t.size
    # Return Complex Values
    if complex:
        return (y)
    # Split out useful values
    else:
        y *= 2
        return (y[0].real, y[1:-1].real, -y[1:-1].imag)


def sampfft(data, dt, minfreq=60.0, complex=False):
    """
    Sampled Dataset FFT Evaluator

    Given a data array and the delta-t for the data array, evaluates
    the harmonic composition of the data.

    Parameters
    ----------
    data:       numpy.ndarray
                Numpy data array containing 1-D values.
    dt:         float
                Time-difference (delta-t) between data samples.
    minfreq:    float, optional
                Minimum frequency (in Hz) at which to evaluate FFT.
                default=60
    complex:    bool, optional
                Control argument to force returned values into
                complex format.

    Returns
    -------
    DC:         float
                The DC offset of the FFT result.
    A:          list of float
                The real components from the FFT.
    B:          list of float
                The imaginary components from the FFT.
    """
    # Calculate Terms
    FR = 1 / (dt * len(data))
    NN = 1 // (dt * minfreq)
    # Test for Invalid System
    if FR > minfreq:
        raise ValueError("Too few data samples to evaluate FFT at specified minimum frequency.")
    elif FR == minfreq:
        # Evaluate FFT
        y = _np.fft.rfft(data) / len(data)
    else:
        # Slice data array to appropriate fundamental frequency
        cut_data = data[:int(NN)]
        # Evaluate FFT
        y = _np.fft.rfft(cut_data) / len(cut_data)
    # Return Complex Values
    if complex:
        return (y)
    # Split out useful values
    else:
        y *= 2
        return (y[0].real, y[1:-1].real, -y[1:-1].imag)


# Define FFT Plotting Function
def fftplot(dc, real, imag=None, title="Fourier Coefficients"):
    """
    FFT System Plotter

    Plotting function for FFT (harmonic) values,
    plots the DC, Real, and Imaginary components.

    Parameters
    ----------
    dc:         float
                The DC offset term
    real:       list of float
                Real terms of FFT (cosine terms)
    imag:       list of float, optional
                Imaginary terms of FFT (sine terms)
    title:      str, optional
                String appended to plot title,
                default="Fourier Coefficients"
    """
    # Define Range values for plots
    rng = range(1, len(real) + 1, 1)
    xtic = range(0, len(real) + 1, 1)
    # Set up Arguments
    a0x = [0, 0]
    a0y = [0, dc / 2]
    # Plot
    _plt.title(title)
    _plt.plot(a0x, a0y, 'g', label="DC-Term")
    _plt.stem(rng, real, 'r', 'ro', label="Real-Terms", use_line_collection=True)
    try:
        imag != None
    except ValueError:
        _plt.stem(rng, imag, 'b', 'bo', label="Imaginary-Terms", use_line_collection=True)
    _plt.xlabel("Harmonics (Multiple of Fundamental)")
    _plt.ylabel("Harmonic Magnitude")
    _plt.axhline(0.0, color='k')
    _plt.legend()
    if (len(xtic) < 50):
        _plt.xticks(xtic)
    _plt.show()


# Define FFT Composition Plotting Function
def fftsumplot(dc, real, imag=None, freq=60, xrange=None, npts=1000,
               plotall=False, title="Fourier Series Summation"):
    """
    FFT Summation Plotter

    Function to generate the plot of the sumed FFT results.

    Parameters
    ----------
    dc:         float
                The DC offset term
    real:       list of float
                Real terms of FFT (cosine terms)
    imag:       list of float
                Imaginary terms of FFT (sine terms)
    freq:       float, optional
                Fundamental (minimum nonzero) frequency in Hz,
                default=60
    xrange:     list of float, optional
                List of two floats containing the minimum
                time and the maximum time.
    npts:       int, optional
                Number of time step points, default=1000
    title:      str, optional
                String appended to plot title,
                default="Fourier Series Summation"
    """
    # Determine the number (N) of terms
    N = len(real)
    # Determine the system period (T)
    T = 1 / freq
    # Generate Domain Array
    if xrange == None:
        x = _np.linspace(0, T, npts)
    else:
        x = _np.linspace(xrange[0], xrange[1], npts)
    # Initialize output with DC term
    yout = _np.ones(len(x)) * dc
    # Plot each iteration of the Fourier Series
    for k in range(1, N):
        if plotall:
            _plt.plot(x, yout)
        yout += real[k - 1] * _np.cos(k * 2 * _np.pi * x / T)
        if imag != None:
            yout += imag[k - 1] * _np.sin(k * 2 * _np.pi * x / T)
    _plt.plot(x, yout)
    _plt.title(title)
    _plt.xlabel("Time (seconds)")
    _plt.ylabel("Magnitude")
    _plt.show()


# Define harmonic system generation function
def harmonics(real, imag=None, dc=0, freq=60, domain=None):
    """
    Harmonic Function Generator

    Generate a function or dataset for a harmonic system
    given the real (cosine), imaginary (sine), and DC
    components of the system.

    Parameters
    ----------
    real:       list of float
                The real (cosine) component coefficients
                for the harmonic system.
    imag:       list of float, optional
                The imaginary (sine) component coefficients
                for the harmonic system.
    dc:         float, optional
                The DC offset for the harmonic system,
                default=0
    freq:       float, optional
                The fundamental frequency of the system in
                Hz, default=60
    domain:     list of float, optional
                Domain of time samples at which to calculate
                the harmonic system, must be array-like, will
                cause function to return numpy array instead
                of function object.

    Returns
    -------
    system:     function
                Function object handle which can be used to
                call the function to evaluate the harmonic
                system at specified times.
    """
    # Validate Inputs
    if not isinstance(real, (list, _np.ndarray)):
        raise ValueError("Argument *real* must be array-like.")
    if imag != None and not isinstance(imag, (list, _np.ndarray)):
        raise ValueError("Argument *imag* must be array-like.")
    # Calculate Omega
    w = 2 * _np.pi * freq

    def _harmonic_(t):
        out = dc
        for k in range(len(real)):
            # Evaluate Current Coefficient
            A = real[k]
            if imag != None:
                B = imag[k]
            else:
                B = 0
            m = k + 1
            # Calculate Output
            out += A * _np.cos(m * w * t) + B * _np.sin(m * w * t)
        # Return Value
        return (out)

    if domain is None:
        system = _harmonic_
    else:
        system = _harmonic_(domain)
    return (system)


# Define Single Phase Motor Startup Capacitor Formula
def motorstartcap(V, I, freq=60):
    """
    Single Phase Motor Starting Capacitor Function

    Function to evaluate a reccomended value for the
    startup capacitor associated with a single phase
    motor.

    Parameters
    ----------
    V:          float
                Magnitude of motor terminal voltage in volts.
    I:          float
                Magnitude of motor no-load current in amps.
    freq:       float, optional
                Motor/System frequency, default=60.

    Returns
    -------
    C:          float
                Suggested capacitance in Farads.
    """
    # Condition Inputs
    I = abs(I)
    V = abs(V)
    # Calculate Capacitance
    C = I / (2 * _np.pi * freq * V)
    return (C)


# Define Power Factor Correction Function
def pfcorrection(S, PFold, PFnew, VLL=None, VLN=None, V=None, freq=60):
    """
    Power Factor Correction Function

    Function to evaluate the additional reactive power and
    capacitance required to achieve the desired power factor
    given the old power factor and new power factor.

    Parameters
    ----------
    S:          float
                Apparent power consumed by the load.
    PFold:      float
                The current (old) power factor, should be a decimal
                value.
    PFnew:      float
                The desired (new) power factor, should be a decimal
                value.
    VLL:        float, optional
                The Line-to-Line Voltage; default=None
    VLN:        float, optional
                The Line-to-Neutral Voltage; default=None
    V:          float, optional
                Voltage across the capacitor, ignores line-to-line
                or line-to-neutral constraints. default=None
    freq:       float, optional
                System frequency, default=60

    Returns
    -------
    C:          float
                Required capacitance in Farads.
    Qc:         float
                Difference of reactive power, (Qc = Qnew - Qold)
    """
    # Condition Inputs
    S = abs(S)
    # Calculate Initial Terms
    Pold = S * PFold
    Qold = _np.sqrt(S ** 2 - Pold ** 2)
    # Evaluate Reactive Power Requirements
    Scorrected = Pold / PFnew
    Qcorrected = _np.sqrt(Scorrected ** 2 - Pold ** 2)
    Qc = Qold - Qcorrected
    # Evaluate Capacitance Based on Voltage Input
    if VLL == VLN == V == None:
        raise ValueError("One voltage must be specified.")
    elif VLN != None:
        C = Qc / (2 * _np.pi * freq * 3 * VLN ** 2)
    else:
        if VLL != None:
            V = VLL
        C = Qc / (2 * _np.pi * freq * V ** 2)
    # Return Value
    return (C, Qc)


# Define Apparent Power / Voltage / Current Relation Function
def acpiv(S=None, I=None, VLL=None, VLN=None, V=None, PF=None):
    """
    AC Power-Voltage-Current Relation Function

    Relationship function to return apparent power, voltage, or
    current in one of various forms.

    Parameters
    ----------
    S:          complex, optional
                Apparent power, may be single or three-phase,
                specified in volt-amps (VAs)
    I:          complex, optional
                Phase current in amps
    VLL:        complex, optional
                Line-to-Line voltage in volts
    VLN:        complex, optional
                Line-to-Neutral voltage in volts
    V:          complex, optional
                Single-phase voltage in volts

    Returns
    -------
    S:          complex
                Apparent power, returned only if one voltage
                and current is specified
    I:          complex
                Phase current, returned only if one voltage
                and apparent power is specified
    VLL:        complex
                Line-to-Line voltage, returned only if current
                and apparent power specified, returned as set
                with other voltages in form: (VLL, VLN, V)
    VLN:        complex
                Line-to-Neutral voltage, returned only if
                current and apparent power specified, returned
                as set with other voltages in form: (VLL, VLN, V)
    V:          complex
                Single-phase voltage, returned only if current
                and apparent power specified, returned as set
                with other voltages in form: (VLL, VLN, V)
    PF:         float, optional
                Supporting argument to convert floating-point
                apparent power to complex representation.
    """
    # Validate Inputs
    if S == I == None:
        raise ValueError("To few arguments.")
    # Convert Apparent Power to Complex
    if PF != None:
        S = S * PF + 1j * _np.sqrt(S ** 2 - (S * PF) ** 2)
    # Solve Single-Phase
    if V != None:
        if S == None:  # Solve for Apparent Power
            S = V * _np.conj(I)
            return (S)
        else:  # Solve for Current
            I = _np.conj(S / V)
            return (I)
    # Solve Line-to-Line
    elif VLL != None:
        if S == None:  # Solve for Apparent Power
            S = _np.sqrt(3) * VLL * _np.conj(I)
            return (S)
        else:  # Solve for Current
            I = _np.conj(S / (_np.sqrt(3) * VLL))
            return (I)
    # Solve Line-to-Neutral
    elif VLN != None:
        if S == None:  # Solve for Apparent Power
            S = 3 * VLN * _np.conj(I)
            return (S)
        else:  # Solve for Current
            I = _np.conj(S / (3 * VLN))
            return (I)
    # Solve for Voltages
    else:
        V = S / _np.conj(I)
        VLL = S / (_np.sqrt(3) * _np.conj(I))
        VLN = S / (3 * _np.conj(I))
        return (VLL, VLN, V)


# Define Primary Ratio Function
def primary(val, Np, Ns=1, invert=False):
    """
    Transformer Primary Evaluator

    Returns a current or voltage value reflected across
    a transformer with a specified turns ratio Np/Ns.
    Converts to the primary side.

    Parameters
    ----------
    val:        complex
                Value to be reflected across transformer.
    Np:         float
                Number of turns on primary side.
    Ns:         float, optional
                Number of turns on secondary side.
    invert:     bool, optional
                Control argument to invert the turns ratio,
                used when reflecting current across a
                voltage transformer, or voltage across a
                current transformer.

    Returns
    -------
    reflection: complex
                The reflected value referred to the primary
                side according to Np and Ns.
    """
    if invert:
        return (val * Ns / Np)
    return (val * Np / Ns)


# Define Secondary Ratio Function
def secondary(val, Np, Ns=1, invert=False):
    """
    Transformer Secondary Evaluator

    Returns a current or voltage value reflected across
    a transformer with a specified turns ratio Np/Ns.
    Converts to the secondary side.

    Parameters
    ----------
    val:        complex
                Value to be reflected across transformer.
    Np:         float
                Number of turns on primary side.
    Ns:         float, optional
                Number of turns on secondary side.
    invert:     bool, optional
                Control argument to invert the turns ratio,
                used when reflecting current across a
                voltage transformer, or voltage across a
                current transformer.

    Returns
    -------
    reflection: complex
                The reflected value referred to the secondary
                side according to Np and Ns.
    """
    if invert:
        return (val * Np / Ns)
    return (val * Ns / Np)


def tap_changing_transformer(Vgen, Vdis, Pload, Qload, R, X):
    """
        Calculate Turn Ratio of Load Tap Changing Transformer

        The purpose of a tap changer is to regulate the output voltage of a transformer.
        It does this by altering the number of turns in one winding and thereby changing the turns ratio of the transformer
        
        .. math:: \\sqrt{\\frac{Vgen^2}{Vgen \\cdot Vdis - R \\cdot P - X \\cdot Q}}

        Parameters
        ----------
        Vgen:   float
                Generating station voltage
        Vdis:   float
                Distribution network voltage
        Pload:  float
                Transmission line load active power in Watt
        Qload:  float
                Transmission line load reactive power in VAR
        R:      float
                Resistance of transmission line
        X:      float
                Reactance of transmission line
        
        Returns
        -------
        ts:     float
                Turns ration of transformer
        
        
    """

    ts = (Vgen*Vgen) / (Vgen*Vdis - (R * Pload + X * Qload) )

    return pow(ts, 0.5)

def suspension_insulators(number_capacitors, capacitance_ratio, Voltage):
    """
        Calculate the Voltage of Each Capacitor in a Suspension Insulator Strain


        To perform the calculations described here, the following formulas are satisfied, and used
        to construct a matrix used to solve for :math:`V_i \\text{i in range(1,n)}`.

        .. math:: \\sum_{i=1}^{n-2} V_{i} + V_{n-1} \\cdot (1+m) - V_{n} \\cdot m = 0

        .. math:: \\sum_{i=1}^{n} V_{i} = V_{\\text{transmission line}}
        
        .. image:: /static/SuspensionInuslator.png
        
        `Additional Information <https://electrical-engineering-portal.com/download-center/books-and-guides/power-substations/insulator-pollution>`_
        
        Parameters
        ----------
        number_capacitors:  int
                            Number of disk capacitors hung to transmission line
        capacitance_ratio:  float
                            Ratio of disk capacitance and pin to pole air capacitance
        Voltage:            float
                            Voltage difference between the transmission line and ground
        
        Returns
        -------
        string_efficiency:          float
                                    String efficiency of capacitive disks
        capacitor_disk_voltages:    float
                                    Voltage across each capacitive disk starting from
                                    top to bottom
    """

    m = _np.zeros((number_capacitors, number_capacitors))

    for i in range(number_capacitors - 1):

        for j in range(number_capacitors - 1):

            if i >= j:
                m[i, j] = 1 / capacitance_ratio

    for i in range(number_capacitors - 1):
        m[i, i] = (1 + 1 / capacitance_ratio)

        m[i, i + 1] = -1

    m[number_capacitors - 1, :] = 1

    v = _np.zeros((number_capacitors, 1))

    v[number_capacitors - 1, 0] = Voltage

    capacitor_disk_voltages = _np.matmul(_np.linalg.inv(m), v)

    string_efficiency = (Voltage * 100) / (number_capacitors * capacitor_disk_voltages[-1, 0])

    return capacitor_disk_voltages, string_efficiency

# Define Natural Frequency/Resonant Frequency Calculator
def natfreq(C, L, Hz=True):
    """
    Natural Frequency Evaluator

    Evaluates the natural frequency (resonant frequency)
    of a circuit given the circuit's C and L values. Defaults
    to returning values in Hz, but may also return in rad/sec.

    .. math:: freq=\\frac{1}{\\sqrt{L*C}*(2*\\pi)}

    Parameters
    ----------
    C:          float
                Capacitance Value in Farads.
    L:          float
                Inductance in Henries.
    Hz:         bool, optional
                Control argument to set return value in either
                Hz or rad/sec; default=True.

    Returns
    -------
    freq:       float
                Natural (Resonant) frequency, will be in Hz if
                argument *Hz* is set True (default), or rad/sec
                if argument is set False.
    """
    # Evaluate Natural Frequency in rad/sec
    freq = 1 / _np.sqrt(L * C)
    # Convert to Hz as requested
    if Hz:
        freq = freq / (2 * _np.pi)
    return (freq)


# Define Voltage/Current Unbalance Equation
def unbalance(A, B, C, all=False):
    """
    Voltage/Current Unbalance Function

    Performs a voltage/current unbalance calculation
    to determine the maximum current/voltage
    unbalance. Returns result as a decimal percentage.

    Parameters
    ----------
    A:          float
                Phase-A value
    B:          float
                Phase-B value
    C:          float
                Phase-C value
    all:        bool, optional
                Control argument to require function
                to return all voltage/current unbalances.

    Returns
    -------
    unbalance:  float
                The unbalance as a percentage of the
                average. (i.e. 80% = 0.8)
    """
    # Condition Inputs
    A = abs(A)
    B = abs(B)
    C = abs(C)
    # Gather Average
    avg = (A + B + C) / 3
    # Determine Variance
    dA = abs(A - avg)
    dB = abs(B - avg)
    dC = abs(C - avg)
    # Gather Maximum Variation
    mx = max(dA, dB, dC)
    # Calculate Maximum Variation
    unbalance = mx / avg
    # Return Results
    if all:
        return (dA / avg, dB / avg, dC / avg)
    else:
        return (unbalance)


# Define Cosine Filter Function
def cosfilt(arr, Srate, domain=False):
    """
    Cosine Filter Function

    Cosine Filter function for filtering a dataset
    representing a sinusoidal function with or without
    harmonics to evaluate the fundamental value.

    Parameters
    ----------
    arr:        numpy.ndarray
                The input data array.
    Srate:      int
                Sampling rate for dataset, specified in
                number of values per fundamental cycle.
    domain:     bool, optional
                Control argument to force return of
                x-axis array for the filtered data.

    Returns
    -------
    cosf:       numpy.ndarray
                Cosine-filtered data
    xarray:     numpy.ndarray
                X-axis array for the filtered data.
    """
    # Evaluate index set
    ind = _np.arange(Srate - 1, len(arr) - 1)

    # Define Cosine Coefficient Function
    def cos(k, Srate):
        return (_np.cos(2 * _np.pi * k / Srate))

    # Calculate Constant
    const = 2 / Srate
    # Iteratively Calculate
    cosf = 0
    for k in range(0, Srate - 1):
        slc = (ind - (Srate - 1)) + k
        cosf += cos(k, Srate) * arr[slc]
    # Scale
    cosf = const * cosf
    # Return Cosine-Filtered Array
    if domain:
        xarray = _np.linspace(Srate + Srate / 4 - 1, len(arr) - 1, len(cosf))
        xarray = xarray / Srate
        return (cosf, xarray)
    return (cosf)


# Define Sine Filter Function
def sinfilt(arr, Srate, domain=False):
    """
    Sine Filter Function

    Sine Filter function for filtering a dataset
    representing a sinusoidal function with or without
    harmonics to evaluate the fundamental value.

    Parameters
    ----------
    arr:        numpy.ndarray
                The input data array.
    Srate:      int
                Sampling rate for dataset, specified in
                number of values per fundamental cycle.
    domain:     bool, optional
                Control argument to force return of
                x-axis array for the filtered data.

    Returns
    -------
    sinf:       numpy.ndarray
                Sine-filtered data
    xarray:     numpy.ndarray
                X-axis array for the filtered data.
    """
    # Evaluate index set
    ind = _np.arange(Srate - 1, len(arr) - 1)

    # Define Cosine Coefficient Function
    def sin(k, Srate):
        return (_np.sin(2 * _np.pi * k / Srate))

    # Calculate Constant
    const = 2 / Srate
    # Iteratively Calculate
    sinf = 0
    for k in range(0, Srate - 1):
        slc = (ind - (Srate - 1)) + k
        sinf += sin(k, Srate) * arr[slc]
    # Scale
    sinf = const * sinf
    # Return Cosine-Filtered Array
    if domain:
        xarray = _np.linspace(Srate + Srate / 4 - 1, len(arr) - 1, len(sinf))
        xarray = xarray / Srate
        return (sinf, xarray)
    return (sinf)


# Define Characteristic Impedance Calculator
def characterz(R, G, L, C, freq=60):
    """
    Characteristic Impedance Calculator

    Function to evaluate the characteristic
    impedance of a system with specefied
    line parameters as defined. System uses
    the standard characteristic impedance
    equation :eq:`Zc`.

    .. math:: Z_c = \\sqrt{\\frac{R+j\\omega L}{G+j\\omega C}}
       :label: Zc

    Parameters
    ----------
    R:          float
                Resistance in ohms.
    G:          float
                Conductance in mhos (siemens).
    L:          float
                Inductance in Henries.
    C:          float
                Capacitance in Farads.
    freq:       float, optional
                System frequency in Hz, default=60

    Returns
    -------
    Zc:         complex
                Charcteristic Impedance of specified line.
    """
    # Evaluate omega
    w = 2 * _np.pi * freq
    # Evaluate Zc
    Zc = _np.sqrt((R + 1j * w * L) / (G + 1j * w * C))
    return (Zc)

#define propagation_constants for long transmission line
def propagation_constants(z, y, length):
    
    """
    Transaction Line Propagation Constant Calculator

    This function will evaluate the propagation constants for a long transmission
    line whose properties are governed by the differential equation:
    
    .. math:: \\frac{d^2V}{dx^2} = \\gamma V
    
    From the above equation, the following formulas are derived to evaluate the
    desired constants.
    
    .. math:: \\gamma = \\sqrt( z * y )
    
    .. math:: Z_{\\text{surge}} = \\sqrt( z / y )
    
    .. math:: \\alpha = \\Re{ \\gamma }
    
    .. math:: \\beta = \\Im{ \\gamma }
    
    Parameters
    ----------
    z:              complex
                    Impedence of the transmission line: R+j*2*pi*f*L
    y:              complex
                    Admitance of the transmission line g+j*2*pi*f*C
        
    Returns
    -------
    params:    dict
               Dictionary of propagation constants including:
                    
                         gamma:   Propagation constant
                         zc:            Surge impedance
                         alpha:      Attenuation constant
                         beta:        Imaginary portion of gamma
    """

    assert length > 500, "Long transmission line length should be grater than 500km"

    gamma = _np.sqrt(z * y)

    alpha = gamma.real

    beta = gamma.imag

    zc = _np.sqrt(z / y)

    params = {
        'gamma': gamma,

        'alpha': alpha,

        'beta': beta,

        'Surge_impedance': zc
    }

    return params


# Define Simple Transformer Phase Shift Function
def xfmphs(style="DY", shift=30):
    """
    Simple Transformer Phase-Shift Calculator

    Use with transformer orientation to evaluate
    the phase-shift across a transformer. For
    example, find the phase shift for a Delta-Wye
    transformer as seen from the delta side.

    Parameters
    ----------
    style:      {'DY','YD','DD','YY'}, optional
                String that denotes the transformer
                orientation. default='DY'
    shift:      float, optional
                Transformer angle shift, default=30

    Returns
    -------
    phase:      complex
                Phasor including the phase shift and
                positive or negative characteristic.

    Examples
    --------
    >>> import electricpy as ep
    >>> # Find shift of Delta-Wye Transformer w/ 30° shift
    >>> shift = ep.xfmphs(style="DY",shift=30)
    >>> ep.cprint(shift)
    1.0 ∠ 30.0°
    """
    # Define Direction Dictionary
    orientation = {
        "DY": 1,
        "YD": -1,
        "DD": 0,
        "YY": 0,
    }
    # Find Direction
    v = orientation[style.upper()]
    # Calculate Shift
    phase = _np.exp(1j * _np.radians(v * abs(shift)))
    # Return
    return (phase)


# Define Simple Radians to Hertz Converter
def rad_to_hz(radians):
    """
    Simple Radians to Hertz Converter

    Accepts a frequency in radians/sec and calculates
    the hertzian frequency (in Hz).

    .. math:: f_{\\text{Hz}} = \\frac{f_{\\text{rad/sec}}}{2\\cdot\\pi}

    Same as `hertz`.

    Paramters
    ---------
    radians:    float
                The frequency (represented in radians/sec)

    Returns
    -------
    hertz:      float
                The frequency (represented in Hertz)
    """
    return (radians / (2 * _np.pi))  # Evaluate and Return


hertz = rad_to_hz  # Make Duplicate Name


# Define Simple Hertz to Radians Converter
def hz_to_rad(hertz):
    """
    Simple Hertz to Radians Converter

    Accepts a frequency in Hertz and calculates
    the frequency in radians/sec.

    .. math:: f_{\\text{rad/sec}} = f_{\\text{Hz}}\\cdot2\\cdot\\pi

    Same as `radsec`.

    Paramters
    ---------
    hertz:      float
                The frequency (represented in Hertz)

    Returns
    -------
    radians:    float
                The frequency (represented in radians/sec)
    """
    return (hertz * (2 * _np.pi))  # Evaluate and Return


radsec = hz_to_rad  # Make Duplicate Name


# Define Induction Machine Thevenin Voltage Calculator
def indmachvth(Vas, Rs, Lm, Lls=0, Ls=None, freq=60, calcX=True):
    """
    Induction Machine Thevenin Voltage Calculator

    Function to calculate the Thevenin equivalent voltage of an
    induction machine given a specific set of parameters.

    .. math:: V_{th}=\\frac{j\\omega L_m}{R_s+j\\omega(L_{ls}+L_m)}V_{as}

    where:

    .. math:: \\omega = \\omega_{es} = 2\\pi\\cdot f_{\\text{electric}}

    Parameters
    ----------
    Vas:        complex
                Terminal Stator Voltage in Volts
    Rs:         float
                Stator resistance in ohms
    Lm:         float
                Magnetizing inductance in Henrys
    Lls:        float, optional
                Stator leakage inductance in Henrys, default=0
    Ls:         float, optional
                Stator inductance in Henrys
    freq:       float, optional
                System (electrical) frequency in Hz, default=60
    calcX:      bool, optional
                Control argument to force system to calculate
                system reactances with system frequency, or to
                treat them as previously-calculated reactances.
                default=True

    Returns
    -------
    Vth:        complex
                Thevenin-Equivalent voltage (in volts) of induction
                machine described.

    See Also
    --------
    indmachzth:         Induction Machine Thevenin Impedance Calculator
    indmachpem:         Induction Machine Electro-Mechanical Power Calculator
    indmachtem:         Induction Machine Electro-Mechanical Torque Calculator
    indmachpkslip:      Induction Machine Peak Slip Calculator
    indmachpktorq:      Induction Machine Peak Torque Calculator
    indmachiar:         Induction Machine Phase-A Rotor Current Calculator
    indmachstarttorq:   Induction Machine Starting Torque Calculator
    """
    # Condition Inputs
    if Ls != None:  # Use Ls instead of Lls
        Lls = Ls - Lm
    if calcX:  # Convert Inductances to Reactances
        w = 2 * _np.pi * freq
        Lm *= w
        Lls *= w
    # Calculate Thevenin Voltage, Return
    Vth = 1j * Lm / (Rs + 1j * (Lls + Lm)) * Vas
    return (Vth)


# Define Induction Machine Thevenin Impedance Calculator
def indmachzth(Rs, Lm, Lls=0, Llr=0, Ls=None, Lr=None, freq=60, calcX=True):
    """
    Induction Machine Thevenin Impedance Calculator

    Function to calculate the Thevenin equivalent impedance of an
    induction machine given a specific set of parameters.

    .. math::
       Z_{th} = \\frac{(R_s+j\\omega L_{ls})j\\omega L_m}
       {R_s+j\\omega(L_{ls}+L_m)}+j\\omega L_{lr}

    where:

    .. math:: \\omega = \\omega_{es} = 2\\pi\\cdot f_{\\text{electric}}

    Parameters
    ----------
    Rs:         float
                Stator resistance in ohms
    Lm:         float
                Magnetizing inductance in Henrys
    Lls:        float, optional
                Stator leakage inductance in Henrys, default=0
    Llr:        float, optional
                Rotor leakage inductance in Henrys, default=0
    Ls:         float, optional
                Stator inductance in Henrys
    Lr:         float, optional
                Rotor inductance in Henrys
    freq:       float, optional
                System (electrical) frequency in Hz, default=60
    calcX:      bool, optional
                Control argument to force system to calculate
                system reactances with system frequency, or to
                treat them as previously-calculated reactances.
                default=True

    Returns
    -------
    Zth:        complex
                Thevenin-Equivalent impedance (in ohms) of induction
                machine described.

    See Also
    --------
    indmachvth:         Induction Machine Thevenin Voltage Calculator
    indmachpem:         Induction Machine Electro-Mechanical Power Calculator
    indmachtem:         Induction Machine Electro-Mechanical Torque Calculator
    indmachpkslip:      Induction Machine Peak Slip Calculator
    indmachpktorq:      Induction Machine Peak Torque Calculator
    indmachiar:         Induction Machine Phase-A Rotor Current Calculator
    indmachstarttorq:   Induction Machine Starting Torque Calculator
    """
    # Condition Inputs
    if Ls != None:  # Use Ls instead of Lls
        Lls = Ls - Lm
    if Lr != None:  # Use Lr instead of Llr
        Llr = Lr - Lm
    if calcX:  # Convert Inductances to Reactances
        w = 2 * _np.pi * freq
        Lm *= w
        Lls *= w
        Llr *= w
    # Calculate Thevenin Impedance
    Zth = (Rs + 1j * Lls) * (1j * Lm) / (Rs + 1j * (Lls + Lm)) + 1j * Llr
    return (Zth)


# Define Induction Machine Mechancal Power Calculator
def indmachpem(slip, Rr, Vth=None, Zth=None, Vas=0, Rs=0, Lm=0, Lls=0,
               Llr=0, Ls=None, Lr=None, freq=60, calcX=True):
    """
    Mechanical Power Calculator for Induction Machines

    Function to calculate the mechanical power using the thevenin
    equivalent circuit terms.

    .. math::
       P_{em}=\\frac{|V_{th_{\\text{stator}}}|^2\\cdot\\frac{R_r}{slip}}
       {\\left[\\left(\\frac{R_r}{slip}+R_{th_{\\text{stator}}}\\right)^2
       +X_{th_{\\text{stator}}}^2\\right]\\cdot\\omega_{es}}\\cdot(1-slip)

    Parameters
    ----------
    slip:       float
                The mechanical/electrical slip factor of the
                induction machine.
    Rr:         float
                Rotor resistance in ohms
    Vth:        complex, optional
                Thevenin-equivalent stator voltage of the
                induction machine, may be calculated internally
                if given stator voltage and machine parameters.
    Zth:        complex, optional
                Thevenin-equivalent inductance (in ohms) of the
                induction machine, may be calculated internally
                if given machine parameters.
    Vas:        complex, optional
                Terminal Stator Voltage in Volts
    Rs:         float, optional
                Stator resistance in ohms
    Lm:         float, optional
                Magnetizing inductance in Henrys
    Lls:        float, optional
                Stator leakage inductance in Henrys, default=0
    Llr:        float, optional
                Rotor leakage inductance in Henrys, default=0
    Ls:         float, optional
                Stator inductance in Henrys
    Lr:         float, optional
                Rotor inductance in Henrys
    freq:       float, optional
                System (electrical) frequency in Hz, default=60
    calcX:      bool, optional
                Control argument to force system to calculate
                system reactances with system frequency, or to
                treat them as previously-calculated reactances.
                default=True

    Returns
    -------
    Pem:        float
                Power (in watts) that is produced or consumed
                by the mechanical portion of the induction machine.

    See Also
    --------
    indmachvth:         Induction Machine Thevenin Voltage Calculator
    indmachzth:         Induction Machine Thevenin Impedance Calculator
    indmachtem:         Induction Machine Electro-Mechanical Torque Calculator
    indmachpkslip:      Induction Machine Peak Slip Calculator
    indmachpktorq:      Induction Machine Peak Torque Calculator
    indmachiar:         Induction Machine Phase-A Rotor Current Calculator
    indmachstarttorq:   Induction Machine Starting Torque Calculator
    """
    # Condition Inputs
    w = 2 * _np.pi * freq
    if Ls != None:  # Use Ls instead of Lls
        Lls = Ls - Lm
    if Lr != None:  # Use Lr instead of Llr
        Llr = Lr - Lm
    if calcX:  # Convert Inductances to Reactances
        Lm *= w
        Lls *= w
        Llr *= w
    # Test for Valid Input Set
    if Vth == None:
        if not all((Vas, Rs, Lm, Lls)):
            raise ValueError("Invalid Argument Set, too few provided.")
        # Valid Argument Set, Calculate Vth
        Vth = indmachvth(Vas, Rs, Lm, Lls, Ls, freq, calcX)
    if Zth == None:
        if not all((Rs, Llr, Lm, Lls)):
            raise ValueError("Invalid Argument Set, too few provided.")
        # Valid Argument Set, Calculate Zth
        Zth = indmachzth(Rs, Lm, Lls, Llr, Ls, Lr, freq, calcX)
    # Use Terms to Calculate Pem
    Rth = Zth.real
    Xth = Zth.imag
    Pem = (abs(Vth) ** 2 * Rr / slip) / (((Rr / slip + Rth) ** 2 + Xth ** 2) * w) * (1 - slip)
    return (Pem)


# Define Induction Machine Torque Calculator
def indmachtem(slip, Rr, p=0, Vth=None, Zth=None, Vas=0, Rs=0, Lm=0, Lls=0,
               Llr=0, Ls=None, Lr=None, wsync=None, freq=60, calcX=True):
    """
    Induction Machine Torque Calculator

    Calculate the torque generated or consumed by an induction
    machine given the machine parameters of Vth and Zth by use
    of the equation below.

    .. math::
       T_{em}=\\frac{3|V_{th_{\\text{stator}}}|^2}
       {\\left[\\left(\\frac{R_r}{slip}+R_{th_{\\text{stator}}}\\right)^2
       +X_{th_{\\text{stator}}}\\right]}\\frac{R_r}{slip*\\omega_{sync}}

    where:

    .. math::
       \\omega_{sync}=\\frac{\\omega_{es}}{\\left(\\frac{poles}{2}\\right)}

    Parameters
    ----------
    slip:       float
                The mechanical/electrical slip factor of the
                induction machine.
    Rr:         float
                Rotor resistance in ohms
    p:          int, optional
                Number of poles in the induction machine
    Vth:        complex, optional
                Thevenin-equivalent stator voltage of the
                induction machine, may be calculated internally
                if given stator voltage and machine parameters.
    Zth:        complex, optional
                Thevenin-equivalent inductance (in ohms) of the
                induction machine, may be calculated internally
                if given machine parameters.
    Vas:        complex, optional
                Terminal Stator Voltage in Volts
    Rs:         float, optional
                Stator resistance in ohms
    Lm:         float, optional
                Magnetizing inductance in Henrys
    Lls:        float, optional
                Stator leakage inductance in Henrys, default=0
    Llr:        float, optional
                Rotor leakage inductance in Henrys, default=0
    Ls:         float, optional
                Stator inductance in Henrys
    Lr:         float, optional
                Rotor inductance in Henrys
    wsyn:       float, optional
                Synchronous speed in rad/sec, may be specified
                directly as a replacement of p (number of poles).
    freq:       float, optional
                System (electrical) frequency in Hz, default=60
    calcX:      bool, optional
                Control argument to force system to calculate
                system reactances with system frequency, or to
                treat them as previously-calculated reactances.
                default=True

    Returns
    -------
    Tem:        float
                Torque (in Newton-meters) that is produced or consumed
                by the mechanical portion of the induction machine.

    See Also
    --------
    indmachvth:         Induction Machine Thevenin Voltage Calculator
    indmachzth:         Induction Machine Thevenin Impedance Calculator
    indmachpem:         Induction Machine Electro-Mechanical Power Calculator
    indmachpkslip:      Induction Machine Peak Slip Calculator
    indmachpktorq:      Induction Machine Peak Torque Calculator
    indmachiar:         Induction Machine Phase-A Rotor Current Calculator
    indmachstarttorq:   Induction Machine Starting Torque Calculator
    """
    # Condition Inputs
    w = 2 * _np.pi * freq
    if Ls != None:  # Use Ls instead of Lls
        Lls = Ls - Lm
    if Lr != None:  # Use Lr instead of Llr
        Llr = Lr - Lm
    if p != 0:  # Calculate Sync. Speed from Num. Poles
        wsyn = w / (p / 2)
    if calcX:  # Convert Inductances to Reactances
        Lm *= w
        Lls *= w
        Llr *= w
    # Test for Valid Input Set
    if not any((p, wsync)):
        raise ValueError("Poles or Synchronous Speed must be specified.")
    if Vth == None:
        if not all((Vas, Rs, Lm, Lls)):
            raise ValueError("Invalid Argument Set, too few provided.")
        # Valid Argument Set, Calculate Vth
        Vth = indmachvth(Vas, Rs, Lm, Lls, Ls, freq, calcX)
    if Zth == None:
        if not all((Rs, Llr, Lm, Lls)):
            raise ValueError("Invalid Argument Set, too few provided.")
        # Valid Argument Set, Calculate Zth
        Zth = indmachzth(Rs, Lm, Lls, Ll, Ls, Lr, freq, calcX)
    # Use Terms to Calculate Pem
    Rth = Zth.real
    Xth = Zth.imag
    Tem = 3 * abs(Vth) ** 2 / ((Rr / slip + Rth) ** 2 + Xth) * Rr / (slip * wsyn)
    return (Tem)


# Define Induction Machine Peak Slip Calculator
def indmachpkslip(Rr, Zth=None, Rs=0, Lm=0, Lls=0, Llr=0, Ls=None,
                  Lr=None, freq=60, calcX=True):
    """
    Induction Machine Slip at Peak Torque Calculator

    Function to calculate the slip encountered by an induction machine
    with the parameters specified when the machine is generating peak
    torque. Uses formula as shown below.

    .. math:: \\text{slip} = \\frac{R_r}{|Z_{th}|}

    where:

    .. math::
       Z_{th} = \\frac{(R_s+j\\omega L_{ls})j\\omega L_m}
       {R_s+j\\omega(L_{ls}+L_m)}+j\\omega L_{lr}

    Parameters
    ----------
    Rr:         float
                Rotor resistance in ohms
    Zth:        complex, optional
                Thevenin-equivalent inductance (in ohms) of the
                induction machine, may be calculated internally
                if given machine parameters.
    Rs:         float, optional
                Stator resistance in ohms
    Lm:         float, optional
                Magnetizing inductance in Henrys
    Lls:        float, optional
                Stator leakage inductance in Henrys, default=0
    Llr:        float, optional
                Rotor leakage inductance in Henrys, default=0
    Ls:         float, optional
                Stator inductance in Henrys
    Lr:         float, optional
                Rotor inductance in Henrys
    freq:       float, optional
                System (electrical) frequency in Hz, default=60
    calcX:      bool, optional
                Control argument to force system to calculate
                system reactances with system frequency, or to
                treat them as previously-calculated reactances.
                default=True

    Returns
    -------
    s_peak:     float
                The peak slip for the induction machine described.

    See Also
    --------
    indmachvth:         Induction Machine Thevenin Voltage Calculator
    indmachzth:         Induction Machine Thevenin Impedance Calculator
    indmachpem:         Induction Machine Electro-Mechanical Power Calculator
    indmachtem:         Induction Machine Electro-Mechanical Torque Calculator
    indmachpktorq:      Induction Machine Peak Torque Calculator
    indmachiar:         Induction Machine Phase-A Rotor Current Calculator
    indmachstarttorq:   Induction Machine Starting Torque Calculator
    """
    # Condition Inputs
    w = 2 * _np.pi * freq
    if Ls != None:  # Use Ls instead of Lls
        Lls = Ls - Lm
    if Lr != None:  # Use Lr instead of Llr
        Llr = Lr - Lm
    if calcX:  # Convert Inductances to Reactances
        Lm *= w
        Lls *= w
        Llr *= w
    # Test for Valid Input Set
    if Zth == None:
        if not all((Rs, Llr, Lm, Lls)):
            raise ValueError("Invalid Argument Set, too few provided.")
        # Valid Argument Set, Calculate Zth
        Zth = indmachzth(Rs, Lm, Lls, Ll, Ls, Lr, freq, calcX)
    # Calculate Peak Slip
    s_peak = Rr / abs(Zth)
    return (s_peak)


# Define Induction Machine Phase-A, Rotor Current Calculator
def indmachiar(Vth=None, Zth=None, Vas=0, Rs=0, Lm=0, Lls=0,
               Llr=0, Ls=None, Lr=None, freq=60, calcX=True):
    """
    Induction Machine Rotor Current Calculator

    Calculation function to find the phase-A, rotor current for an
    induction machine given the thevenin voltage and impedance.

    This current is calculated using the following formulas:

    .. math:: I_{a_{\\text{rotor}}} = \\frac{V_{th}}{|Z_{th}|+Z_{th}}

    where:

    .. math:: V_{th}=\\frac{j\\omega L_m}{R_s+j\\omega(L_{ls}+L_m)}V_{as}

    .. math::
       Z_{th} = \\frac{(R_s+j\\omega L_{ls})j\\omega L_m}
       {R_s+j\\omega(L_{ls}+L_m)}+j\\omega L_{lr}

    .. math:: \\omega = \\omega_{es} = 2\\pi\\cdot f_{\\text{electric}}

    Parameters
    ----------
    Vth:        complex, optional
                Thevenin-equivalent stator voltage of the
                induction machine, may be calculated internally
                if given stator voltage and machine parameters.
    Zth:        complex, optional
                Thevenin-equivalent inductance (in ohms) of the
                induction machine, may be calculated internally
                if given machine parameters.
    Vas:        complex, optional
                Terminal Stator Voltage in Volts
    Rs:         float, optional
                Stator resistance in ohms
    Lm:         float, optional
                Magnetizing inductance in Henrys
    Lls:        float, optional
                Stator leakage inductance in Henrys, default=0
    Llr:        float, optional
                Rotor leakage inductance in Henrys, default=0
    Ls:         float, optional
                Stator inductance in Henrys
    Lr:         float, optional
                Rotor inductance in Henrys
    freq:       float, optional
                System (electrical) frequency in Hz, default=60
    calcX:      bool, optional
                Control argument to force system to calculate
                system reactances with system frequency, or to
                treat them as previously-calculated reactances.
                default=True

    Returns
    -------
    Iar:        complex
                The rotor, phase-A current in amps.

    See Also
    --------
    indmachvth:         Induction Machine Thevenin Voltage Calculator
    indmachzth:         Induction Machine Thevenin Impedance Calculator
    indmachpem:         Induction Machine Electro-Mechanical Power Calculator
    indmachtem:         Induction Machine Electro-Mechanical Torque Calculator
    indmachpkslip:      Induction Machine Peak Slip Calculator
    indmachpktorq:      Induction Machine Peak Torque Calculator
    indmachstarttorq:   Induction Machine Starting Torque Calculator
    """
    # Condition Inputs
    w = 2 * _np.pi * freq
    if Ls != None:  # Use Ls instead of Lls
        Lls = Ls - Lm
    if Lr != None:  # Use Lr instead of Llr
        Llr = Lr - Lm
    if p != 0:  # Calculate Sync. Speed from Num. Poles
        wsyn = w / (p / 2)
    if calcX:  # Convert Inductances to Reactances
        Lm *= w
        Lls *= w
        Llr *= w
    # Test for Valid Input Set
    if Vth == None:
        if not all((Vas, Rs, Lm, Lls)):
            raise ValueError("Invalid Argument Set, too few provided.")
        # Valid Argument Set, Calculate Vth
        Vth = indmachvth(Vas, Rs, Lm, Lls, Ls, freq, calcX)
    if Zth == None:
        if not all((Rs, Llr, Lm, Lls)):
            raise ValueError("Invalid Argument Set, too few provided.")
        # Valid Argument Set, Calculate Zth
        Zth = indmachzth(Rs, Lm, Lls, Ll, Ls, Lr, freq, calcX)
    # Calculate Rotor Current
    Iar = Vth / (Zth.real + Zth)
    return (Iar)


# Define Induction Machine Peak Torque Calculator
def indmachpktorq(Rr, s_pk=None, Iar=None, Vth=None, Zth=None, Vas=0, Rs=0,
                  Lm=0, Lls=0, Llr=0, Ls=None, Lr=None, freq=60, calcX=True):
    """
    Induction Machine Peak Torque Calculator

    Calculation function to find the peak torque for an
    induction machine given the thevenin voltage and impedance.

    This current is calculated using the following formulas:

    .. math::
       T_{em}=(|I_{a_{\\text{rotor}}}|)^2\\cdot\\frac{R_r}
       {\\text{slip}_{\\text{peak}}}

    where:

    .. math:: I_{a_{\\text{rotor}}} = \\frac{V_{th}}{|Z_{th}|+Z_{th}}

    .. math:: V_{th}=\\frac{j\\omega L_m}{R_s+j\\omega(L_{ls}+L_m)}V_{as}

    .. math::
       Z_{th} = \\frac{(R_s+j\\omega L_{ls})j\\omega L_m}
       {R_s+j\\omega(L_{ls}+L_m)}+j\\omega L_{lr}

    .. math:: \\omega = \\omega_{es} = 2\\pi\\cdot f_{\\text{electric}}

    Parameters
    ----------
    Rr:         float
                Rotor resistance in Ohms
    s_pk:       float, optional
                Peak induction machine slip, may be calculated
                internally if remaining machine characteristics are
                provided.
    Iar:        complex, optional
                Phase-A, Rotor Current in Amps, may be calculated
                internally if remaining machine characteristics are
                provided.
    Vth:        complex, optional
                Thevenin-equivalent stator voltage of the
                induction machine, may be calculated internally
                if given stator voltage and machine parameters.
    Zth:        complex, optional
                Thevenin-equivalent inductance (in ohms) of the
                induction machine, may be calculated internally
                if given machine parameters.
    Vas:        complex, optional
                Terminal Stator Voltage in Volts
    Rs:         float, optional
                Stator resistance in ohms
    Lm:         float, optional
                Magnetizing inductance in Henrys
    Lls:        float, optional
                Stator leakage inductance in Henrys, default=0
    Llr:        float, optional
                Rotor leakage inductance in Henrys, default=0
    Ls:         float, optional
                Stator inductance in Henrys
    Lr:         float, optional
                Rotor inductance in Henrys
    freq:       float, optional
                System (electrical) frequency in Hz, default=60
    calcX:      bool, optional
                Control argument to force system to calculate
                system reactances with system frequency, or to
                treat them as previously-calculated reactances.
                default=True

    Returns
    -------
    Tpk:        float
                Peak torque of specified induction machine in
                newton-meters.

    See Also
    --------
    indmachvth:         Induction Machine Thevenin Voltage Calculator
    indmachzth:         Induction Machine Thevenin Impedance Calculator
    indmachpem:         Induction Machine Electro-Mechanical Power Calculator
    indmachtem:         Induction Machine Electro-Mechanical Torque Calculator
    indmachpkslip:      Induction Machine Peak Slip Calculator
    indmachiar:         Induction Machine Phase-A Rotor Current Calculator
    indmachstarttorq:   Induction Machine Starting Torque Calculator
    """
    # Condition Inputs
    w = 2 * _np.pi * freq
    if Ls != None:  # Use Ls instead of Lls
        Lls = Ls - Lm
    if Lr != None:  # Use Lr instead of Llr
        Llr = Lr - Lm
    if p != 0:  # Calculate Sync. Speed from Num. Poles
        wsyn = w / (p / 2)
    if calcX:  # Convert Inductances to Reactances
        Lm *= w
        Lls *= w
        Llr *= w
    # Test for Valid Input Set
    if Vth == None:
        if not all((Vas, Rs, Lm, Lls)):
            raise ValueError("Invalid Argument Set, too few provided.")
        # Valid Argument Set, Calculate Vth
        Vth = indmachvth(Vas, Rs, Lm, Lls, Ls, freq, calcX)
    if Zth == None:
        if not all((Rs, Llr, Lm, Lls)):
            raise ValueError("Invalid Argument Set, too few provided.")
        # Valid Argument Set, Calculate Zth
        Zth = indmachzth(Rs, Lm, Lls, Ll, Ls, Lr, freq, calcX)
    if Iar == None:
        if not all((Vth, Zth)):
            raise ValueError("Invalid Argument Set, too few provided.")
        # Valid Argument Set, Calculate Ias
        Iar = indmachiar(Vth=Vth, Zth=Zth)
    if s_pk == None:
        if not all((Rr, Zth)):
            raise ValueError("Invalid Argument Set, too few provided.")
        # Valid Argument Set, Calculate Peak Slip
        s_pk = indmachpkslip(Rr=Rr, Zth=Zth)
    # Use Terms to Calculate Peak Torque
    Tpk = abs(Iar) ** 2 * Rr / s_pk
    return (Tpk)


# Define Induction Machine Starting Torque Calculator
def indmachstarttorq(Rr, Iar=None, Vth=None, Zth=None, Vas=0, Rs=0, Lm=0,
                     Lls=0, Llr=0, Ls=None, Lr=None, freq=60, calcX=True):
    """
    Induction Machine Starting Torque Calculator

    Calculation function to find the starting torque for an
    induction machine given the thevenin voltage and impedance.

    This current is calculated using the following formulas:

    .. math::
       T_{em}=(|I_{a_{\\text{rotor}}}|)^2\\cdot\\frac{R_r}
       {\\text{slip}_{\\text{peak}}}

    where:

    .. math:: \\text{slip} = 1

    .. math::
       I_{a_{\\text{rotor}}} = \\frac{V_{th}}{\\frac{R_r}{\\text{slip}}+Z_{th}}

    .. math:: V_{th}=\\frac{j\\omega L_m}{R_s+j\\omega(L_{ls}+L_m)}V_{as}

    .. math::
       Z_{th} = \\frac{(R_s+j\\omega L_{ls})j\\omega L_m}
       {R_s+j\\omega(L_{ls}+L_m)}+j\\omega L_{lr}

    .. math:: \\omega = \\omega_{es} = 2\\pi\\cdot f_{\\text{electric}}

    Parameters
    ----------
    Rr:         float
                Rotor resistance in Ohms
    Iar:        complex, optional
                Phase-A, Rotor Current in Amps, may be calculated
                internally if remaining machine characteristics are
                provided.
    Vth:        complex, optional
                Thevenin-equivalent stator voltage of the
                induction machine, may be calculated internally
                if given stator voltage and machine parameters.
    Zth:        complex, optional
                Thevenin-equivalent inductance (in ohms) of the
                induction machine, may be calculated internally
                if given machine parameters.
    Vas:        complex, optional
                Terminal Stator Voltage in Volts
    Rs:         float, optional
                Stator resistance in ohms
    Lm:         float, optional
                Magnetizing inductance in Henrys
    Lls:        float, optional
                Stator leakage inductance in Henrys, default=0
    Llr:        float, optional
                Rotor leakage inductance in Henrys, default=0
    Ls:         float, optional
                Stator inductance in Henrys
    Lr:         float, optional
                Rotor inductance in Henrys
    freq:       float, optional
                System (electrical) frequency in Hz, default=60
    calcX:      bool, optional
                Control argument to force system to calculate
                system reactances with system frequency, or to
                treat them as previously-calculated reactances.
                default=True

    Returns
    -------
    Tstart:     float
                Peak torque of specified induction machine in
                newton-meters.

    See Also
    --------
    indmachvth:         Induction Machine Thevenin Voltage Calculator
    indmachzth:         Induction Machine Thevenin Impedance Calculator
    indmachpem:         Induction Machine Electro-Mechanical Power Calculator
    indmachtem:         Induction Machine Electro-Mechanical Torque Calculator
    indmachpkslip:      Induction Machine Peak Slip Calculator
    indmachpktorq:      Induction Machine Peak Torque Calculator
    indmachiar:         Induction Machine Phase-A Rotor Current Calculator
    """
    # Condition Inputs
    w = 2 * _np.pi * freq
    if Ls != None:  # Use Ls instead of Lls
        Lls = Ls - Lm
    if Lr != None:  # Use Lr instead of Llr
        Llr = Lr - Lm
    if p != 0:  # Calculate Sync. Speed from Num. Poles
        wsyn = w / (p / 2)
    if calcX:  # Convert Inductances to Reactances
        Lm *= w
        Lls *= w
        Llr *= w
    # Slip is 1 (one) for starting
    slip = 1
    # Test for Valid Input Set
    if Vth == None:
        if not all((Vas, Rs, Lm, Lls)):
            raise ValueError("Invalid Argument Set, too few provided.")
        # Valid Argument Set, Calculate Vth
        Vth = indmachvth(Vas, Rs, Lm, Lls, Ls, freq, calcX)
    if Zth == None:
        if not all((Rs, Llr, Lm, Lls)):
            raise ValueError("Invalid Argument Set, too few provided.")
        # Valid Argument Set, Calculate Zth
        Zth = indmachzth(Rs, Lm, Lls, Ll, Ls, Lr, freq, calcX)
    if Iar == None:
        if not all((Vth, Zth)):
            raise ValueError("Invalid Argument Set, too few provided.")
        # Valid Argument Set, Calculate Ias
        Iar = Vth / (Rr / slip + Zth)
    # Use Terms to Calculate Peak Torque
    Tstart = abs(Iar) ** 2 * Rr / s_pk
    return (Tstart)


# Define Induction Machine Stator Torque Calculator
def pstator(Pem, slip):
    """
    Stator Power Calculator for Induction Machine

    Given the electromechanical power and the slip,
    this function will calculate the power related to the
    stator (provided or consumed).

    .. math:: P_s=\\frac{P_{em}}{1-\\text{slip}}

    Parameters
    ----------
    Pem:        float
                Electromechanical power in watts.
    slip:       float
                Slip factor in rad/sec.

    Returns
    -------
    Ps:         float
                Power related to the stator in watts.

    See Also
    --------
    protor:         Rotor Power Calculator for Induction Machines
    """
    # Calculate and Return
    Ps = Pem / (1 - slip)
    return (Ps)


# Define Induction Machine Rotor Torque Calculator
def protor(Pem, slip):
    """
    Rotor Power Calculator for Induction Machine

    Given the electromechanical power and the slip,
    this function will calculate the power related to the
    rotor (provided or consumed).

    .. math:: P_r=-\\text{slip}\\cdot\\frac{P_{em}}{1-\\text{slip}}

    Parameters
    ----------
    Pem:        float
                Electromechanical power in watts.
    slip:       float
                Slip factor in rad/sec.

    Returns
    -------
    Pr:         float
                Power related to the rotor in watts.

    See Also
    --------
    pstator:         Stator Power Calculator for Induction Machines
    """
    # Calculate and Return
    Pr = -slip * (Pem / (1 - slip))
    return (Pr)


# Define De Calculator for Transmission Lines
def de_calc(rho, freq=60):
    """
    Calculator for De Transmission Line Value

    Simple calculator to find the De value for a line
    with particular earth resistivity (rho).

    .. math:: D_e=D_{e_{\\text{constant}}}\\sqrt{\\frac{\\rho}{freq}}

    Parameters
    ----------
    rho:        float
                Earth resistivity (in ohm-meters), may also
                be passed a string in the set: {SEA, SWAMP,
                AVG,AVERAGE,DAMP,DRY,SAND,SANDSTONE}
    freq:       float, optional
                System frequency in Hertz, default=60
    """
    # If Descriptive String Provided, Use to Determine Rho
    if isinstance(rho, str):
        rho = rho.upper()
        rho = {'SEA': 0.01,
               'SWAMP': 10,
               'AVG': 100,
               'AVERAGE': 100,
               'DAMP': 100,
               'DRY': 1000,
               'SAND': 1E9,
               'SANDSTONE': 1E9,
               }[rho]
    # Calculate De
    De = De0 * _np.sqrt(rho / freq)
    return (De)


# Define Impedance Per Length Calculator
def zperlength(Rd=None, Rself=None, Rac=None, Rgwac=None, De=None,
               rho="AVG", Ds=None, Dsgw=None, dia_gw=None, Dab=None,
               Dbc=None, Dca=None, Dagw=None, Dbgw=None, Dcgw=None,
               resolve=True, freq=60):
    """
    Transmission Line Impedance (RL) Calculator

    Simple impedance matrix generator to provide the full
    impedance per length matrix.

    Parameters
    ----------
    Rd:         float, optional
                Resistance Rd term in ohms, will be generated
                automatically if set to None, default=None
    Rself:      float, optional
                Self Resistance term in ohms.
    Rac:        float, optional
                AC resistance in ohms.
    Rgwac:      float, optional
                Ground-Wire AC resistance in ohms.
    De:         float, optional
                De term, in feet, if None provided, and `rho`
                parameter is specified, will interpretively be
                calculated.
    rho:        float, optional
                Earth resistivity in ohm-meters. default="AVG"
    Ds:         float, optional
                Distance (self) for each phase conductor in feet,
                commonly known as GMD.
    Dsgw:       float, optional
                Distance (self) for the ground wire conductor in
                feet, commonly known as GMD.
    dia_gw:     float, optional
                Ground-Wire diameter in feet, may be used to
                calculate an approximate Dsgw if no Dsgw is provided.
    Dab:        float, optional
                Distance between phases A and B, in feet.
    Dbc:        float, optional
                Distance between phases B and C, in feet.
    Dca:        float, optional
                Distance between phases C and A, in feet.
    Dagw:       float, optional
                Distance between phase A and ground conductor, in feet.
    Dbgw:       float, optional
                Distance between phase B and ground conductor, in feet.
    Dcgw:       float, optional
                Distance between phase C and ground conductor, in feet.
    resolve:    bool, optional
                Control argument to specify whether the resultant
                ground-wire inclusive per-length impedance matrix
                should be reduced to a 3x3 equivalent matrix.
                default=True
    freq:       float, optional
                System frequency in Hertz.
    """
    # Start with Empty Arrays
    Rperlen = 0
    Lperlen = 0
    # Generate Rd
    if Rd == None:
        Rd = freq * carson_r
    # Generate Dsgw if Not Provided
    if Dsgw == None and dia_gw != None:
        Dsgw = _np.exp(-1 / 4) * dia_gw / 2
    # Generate Real Part
    if Rd > 0:
        # Generate Rself if not Provided
        if Rself == None:
            # Validate Inputs
            if not all((Rd, Rac)):
                raise ValueError("Too few arguments")
            Rself = Rac + Rd
        # Generate RperLength Matrix
        Rperlen = _np.array([
            [Rself, Rd, Rd],
            [Rd, Rself, Rd],
            [Rd, Rd, Rself]
        ])
        # Add GW effects If Necessary
        if all((Rgwac, Dsgw, Dagw, Dbgw, Dcgw)):
            # Calculate Rselfgw
            Rselfgw = Rgwac + Rd
            # Append Right-Most Column
            Rperlen = _np.append(Rperlen,
                                 [[Rd], [Rd], [Rd]], axis=1)
            # Append New Row
            Rperlen = _np.append(Rperlen,
                                 [[Rd, Rd, Rd, Rselfgw]], axis=0)
    # Generate Imaginary Part
    if any((De, Ds, rho)):
        # Validate Inputs
        if not all((Dab, Dbc, Dca)):
            raise ValueError("Distance Terms [Dab,Dbc,Dca] Required")
        if Ds == None:
            raise ValueError("Distance Self (Ds) Required")
        # De must be generated
        if De == None:
            if rho == None:
                raise ValueError("Too few arguments")
            De = de_calc(rho, freq)
        # Generate LperLength Matrix
        Lperlen = _np.array([
            [_np.log(De / Ds), _np.log(De / Dab), _np.log(De / Dca)],
            [_np.log(De / Dab), _np.log(De / Ds), _np.log(De / Dbc)],
            [_np.log(De / Dca), _np.log(De / Dbc), _np.log(De / Ds)]
        ])
        # Add GW effects If Necessary
        if all((Rgwac, Dsgw, Dagw, Dbgw, Dcgw)):
            # Append Right-Most Column
            Lperlen = _np.append(Lperlen,
                                 [[_np.log(De / Dagw)], [_np.log(De / Dbgw)], [_np.log(De / Dcgw)]],
                                 axis=1)
            # Append New Row
            Lperlen = _np.append(Lperlen,
                                 [[_np.log(De / Dagw), _np.log(De / Dbgw),
                                   _np.log(De / Dcgw), _np.log(De / Dsgw)]], axis=0)
        Lperlen = Lperlen * (1j * u0 * freq)
    # Add Real and Imaginary Parts
    Zperlen = Rperlen + Lperlen
    # Resolve to 3x3 Matrix if Needed
    if resolve and all((Rgwac, Dsgw, Dagw, Dbgw, Dcgw)):
        # Perform Slicing to Retrieve Useful Arrays
        Za = Zperlen[:3, :3]
        Zb = Zperlen[:3, 3:4]
        Zc = Zperlen[3:4, :3]
        Zd = Zperlen[3:4, 3:4]
        # Calculate New (3x3) Equivalent Zperlen
        Zperlen = Za - _np.dot(Zb, _np.dot(_np.linalg.inv(Zd), Zc))
    return (Zperlen)


# Define Transposition Matrix Formula
def transposez(Zeq, fabc=1 / 3, fcab=1 / 3, fbca=1 / 3, linelen=1):
    """
    Transmission Matrix Equivalent Transposition Calculator

    Given the impedance matrix and the percent of the line spent
    in each transposition relation (ABC, CAB, and BCA).

    .. math::
       f_{abc}Z_{eq}+f_{cab}R_p^{-1}\\cdot Z_{eq}\\cdot R_p+
       f_{bca}Z_{eq}R_p\\cdot Z_{eq}\\cdot R_p^{-1}

    where:

    .. math:
       R_p=\\begin{bmatrix}\\\\
       0 & 0 & 1 \\\\
       1 & 0 & 0 \\\\
       0 & 1 & 0 \\\\
       \\end{bmatrix}

    Parameters
    ----------
    Zeq:        array_like
                Per-Length (or total length) line impedance in ohms.
    fabc:       float, optional
                Percentage of line set with phase relation ABC,
                default=1/3
    fcab:       float, optional
                Percentage of line set with phase relation CAB,
                default=1/3
    fbca:       float, optional
                Percentage of line set with phase relation BCA,
                default=1/3
    linelen:    Length of line (unitless), default=1
    """
    # Condition Input
    Zeq = _np.asarray(Zeq)
    # Define Rp Array
    Rp = _np.array([
        [0, 0, 1],
        [1, 0, 0],
        [0, 1, 0]
    ])
    # Define Inverse Rp Array
    _Rp = _np.linalg.inv(Rp)
    Zeq = fabc * Zeq + fcab * (_Rp.dot(Zeq.dot(Rp))) + fbca * (Rp.dot(Zeq.dot(_Rp)))
    Zeq = Zeq * linelen
    return (Zeq)


# Define GMD Calculator
def gmd(Ds, *args):
    """
    Simple GMD Calculator

    Calculates the GMD (Geometric Mean Distance) for a system
    with the parameters of a list of arguments.

    .. math:: GMD=(D_s*D_1*\\ddot*D_n)^{\\frac{1}{1+n}}

    Parameters
    ----------
    Ds:         float
                Self distance (unitless), normally provided from
                datasheet/reference
    *args:      floats, optional
                Remaining set of distance values (unitless)
    """
    # Find the Root from Number of Arguments
    root = len(args) + 1
    # Calculate the Root Term
    gmdx = Ds
    for dist in args:
        gmdx *= dist
    # Apply Root Calculation
    GMD = gmdx ** (1 / root)
    return (GMD)


# Define FOC IM Rated Value Calculator
def indmachfocratings(Rr, Rs, Lm, Llr=0, Lls=0, Lr=None,
                      Ls=None, Vdqs=1, Tem=1, wes=1):
    """
    FOC Ind. Machine Rated Operation Calculator

    Determines the parameters and characteristics of a Field-
    Oriented-Controlled Induction Machine operating at its
    rated limits.

    Parameters
    ----------
    Rr:         float
                Rotor resistance in per-unit-ohms
    Rs:         float
                Stator resistance in per-unit-ohms
    Lm:         float
                Magnetizing inductance in per-unit-Henrys
    Llr:        float, optional
                Rotor leakage inductance in per-unit-Henrys,
                default=0
    Lls:        float, optional
                Stator leakage inductance in per-unit-Henrys,
                default=0
    Lr:         float, optional
                Rotor inductance in per-unit-Henrys
    Ls:         float, optional
                Stator inductance in per-unit-Henrys
    Vdqs:       complex, optional
                The combined DQ-axis voltage required for rated
                operation, in per-unit-volts, default=1+j0
    Tem:        float, optional
                The mechanical torque required for rated operation,
                in per-unit-newton-meters, default=1
    wes:        float, optional
                The per-unit electrical system frequency, default=1

    Returns
    -------
    Idqr:       complex
                Combined DQ-axis Rotor Current in per-unit-amps
    Idqs:       complex
                Combined DQ-axis Stator Current in per-unit-amps
    LAMdqr:     complex
                Combined DQ-axis Rotor Flux in per-unit
    LAMdqs:     complex
                Combined DQ-axis Stator Flux in per-unit
    slip_rat:   float
                Rated Slip as percent of rotational and system frequencies
    w_rat:      float
                Rated System frequency in per-unit-rad/sec
    lamdr_rat:  float
                Rated D-axis rotor flux in per-unit
    """
    # Condition Inputs:
    if Ls == None:  # Use Lls instead of Ls
        Ls = Lls + Lm
    if Lr == None:  # Use Llr instead of Lr
        Lr = Llr + Lm

    # Define Equations Function as Solver
    def equations(val):
        Idr, Iqr, Ids, Iqs, LAMdr, LAMqr, LAMds, LAMqs, wr = val
        A = (Rs * Ids - wes * LAMqs) - Vdqs
        B = Rs * Iqs - wes * LAMds
        C = Rr * Idr - (wes - wr) * LAMqr
        D = Rr * Iqr + (wes - wr) * LAMdr
        E = (Ls * Ids + Lm * Idr) - LAMds
        F = (Ls * Iqs + Lm * Iqr) - LAMqs
        G = (Lm * Ids + Lr * Idr) - LAMdr
        H = (Lm * Iqs + Lr * Iqr) - LAMqr
        I = (Lm / Lr * (LAMdr * Iqs - LAMqr * Ids)) - Tem
        return (A, B, C, D, E, F, G, H, I)

    # Define Initial Guesses
    Idr0 = -1
    Iqr0 = -1
    Ids0 = 1
    Iqs0 = 1
    LAMdr0 = Lm * Ids0 + Lr * Idr0
    LAMqr0 = Lm * Iqs0 + Lr * Iqr0
    LAMds0 = Ls * Ids0 + Lm * Idr0
    LAMqs0 = Ls * Iqs0 + Lm * Iqr0
    wr = 1
    # Use Iterative Solver to Find Results
    Idr, Iqr, Ids, Iqs, LAMdr, LAMqr, LAMds, LAMqs, wr = _fsolve(equations, (
        Idr0, Iqr0, Ids0, Iqs0, LAMdr0, LAMqr0, LAMds0, LAMqs0, wr))
    # Calculate Remaining Rating Terms
    slip_rated = (wes - wr) / wes
    w_rated = wr
    lamdr_rated = abs(LAMdr + 1j * LAMqr)
    return (
        compose(Idr, Iqr),
        compose(Ids, Iqs),
        compose(LAMdr, LAMqr),
        compose(LAMds, LAMqs),
        slip_rated,
        w_rated,
        lamdr_rated
    )


# Define FOC IM Control Equation Evaluation Function
def imfoc_control(Tem_cmd, LAMdr_cmd, wr_cmd, Rr, Rs, Lm,
                  Llr=0, Lls=0, Lr=None, Ls=None, s_err=0):
    """
    FOC Ind. Machine Rated Operation Calculator

    Determines the parameters and characteristics of a Field-
    Oriented-Controlled Induction Machine operating at its
    rated limits.

    Parameters
    ----------
    Tem_cmd:    float
                Mechanical torque setpoint in per-unit-newton-meters
    LAMdr_cmd:  float
                D-axis flux setpoint in per-unit
    wr_cmd:     float
                Mechanical (rotor) speed in per-unit-rad/sec
    Rr:         float
                Rotor resistance in per-unit-ohms
    Rs:         float
                Stator resistance in per-unit-ohms
    Lm:         float
                Magnetizing inductance in per-unit-Henrys
    Llr:        float, optional
                Rotor leakage inductance in per-unit-Henrys,
                default=0
    Lls:        float, optional
                Stator leakage inductance in per-unit-Henrys,
                default=0
    Lr:         float, optional
                Rotor inductance in per-unit-Henrys
    Ls:         float, optional
                Stator inductance in per-unit-Henrys
    s_err:      float, optional
                Error in slip calculation as a percent (e.g. 0.25),
                default=0

    Returns
    -------
    Vdqs:       complex
                Combined DQ-axis Stator Voltage in per-unit volts
    Idqr:       complex
                Combined DQ-axis Rotor Current in per-unit-amps
    Idqs:       complex
                Combined DQ-axis Stator Current in per-unit-amps
    LAMdqr:     complex
                Combined DQ-axis Rotor Flux in per-unit
    LAMdqs:     complex
                Combined DQ-axis Stator Flux in per-unit
    wslip:      float
                Machine Slip frequency in per-unit-rad/sec
    wes:        float
                The electrical system frequency in per-unit-rad/sec
    """
    # Condition Inputs:
    if Ls == None:  # Use Lls instead of Ls
        Ls = Lls + Lm
    if Lr == None:  # Use Llr instead of Lr
        Lr = Llr + Lm
    # Calculate Additional Constraints
    sigma = (1 - Lm ** 2 / (Ls * Lr))
    accuracy = 1 + s_err
    # Command Values (Transient and Steady State)
    Ids = LAMdr_cmd / Lm
    Iqs = Tem_cmd / ((Lm / Lr) * LAMdr_cmd)
    wslip = Rr / (Lr * accuracy) * (Lm * Iqs) / LAMdr_cmd
    wes = wslip + wr_cmd
    # Stator dq Voltages (Steady State)
    Vds = Rs * Ids - wes * sigma * Ls * Iqs
    Vqs = Rs * Iqs - wes * Ls * Ids
    # Remaining Steady State
    Iqr = -Lm / Lr * Iqs
    Idr = 0
    LAMqr = 0
    LAMqs = sigma * Ls * Iqs
    LAMds = Ls * Ids
    return (
        compose(Vds, Vqs),
        compose(Idr, Iqr),
        compose(Ids, Iqs),
        compose(LAMdr_cmd, LAMqr),
        compose(LAMds, LAMqs),
        wslip,
        wes
    )

def ic_555(mode,R=None,C=None,f=None,t_high=None,t_low=None):

    if mode == 'ASTABLE':

        if R!=None and C!=None:

            try:
                assert len(R) == 2
            except AssertionError:
                raise ValueError(f"ic_555 in {mode} will have only 2 resitances to be fixed but {len(R)} were \
                                given")

            [R1, R2] = R

            T = _np.log(2)*C*(R1+2*R2)
            f = 1/T
            t_low = _np.log(2)*C*R2
            t_high = _np.log(2)*C*(R1+R2)
            duty_cycle = t_high*100/T

            return {
                'time_period':T,
                'frequency':f,
                'duty_cycle':duty_cycle,
                't_low':t_low,
                't_high':t_high
            }
        
        elif t_high!=None and t_low!=None and C!=None:

            x2 = t_low/C*_np.log(2)
            x1 = t_high/C*_np.log(2)

            T = t_high+t_low

            f = 1/(T)

            duty_cycle = t_high/(T)

            return {
                'time_period':T,
                'frequency':f,
                'duty_cycle':duty_cycle,
                'R1':x1-x2,
                'R2':x2
            }
        else:
            raise TypeError("Not enough parqmeters are passed")
            
    elif mode=='MONOSTABLE':
        if R is None:

            try:
                assert C!=None and T!=None
            except AssertionError:
                raise ValueError("To find Resitance, Capacitance and delay time should be provided")
            return T/(_np.log(3)*C)

        elif C is None:

            try:
                assert R!=None and T!=None
            except AssertionError:
                raise ValueError("To find Capacitance , Resistance and delay time should be provided")
            return T/(_np.log(3)*R)

        elif T is None:

            try:
                assert R!=None and T!=None
            except AssertionError:
                raise ValueError("To find Time delay , Resistance and Capacitance should be provided")
            return R*C*_np.log(3)

    else:
        raise ValueError("ic_555 is configured only in `MONOSTABLE` and `ASTABLE` modes")

# Define Synch. Machine Eq Calculator
def synmach_Eq(Vt_pu, Itmag, PF, Ra, Xd, Xq):
    """
    Synchronous Machine Eq Calculator

    Given specified parameter set, will calculate
    the internal voltage on the q-axis (Eq).

    .. math:: E_q=V_{t_{pu}}-\\left[R_a\\cdot I_{t_{pu}}+
       j\\cdot X_q\\cdot I_{t_{pu}}+j(X_d-X_q)\\cdot I_{ad}\\right]

    where:

    .. math:: I_{t_{pu}}=I_{t_{mag}}\\cdot e^{-j(
       \\angle{V_{t_{pu}}}-\\cos^{-1}(PF))}

    .. math:: \\theta_q=\\angle{V_{t_{pu}}-\\left(R_a
       I_{t_{pu}}+j\\cdot X_qI_{t_{pu}}\\right)

    .. math:: I_{ad}=\\left|I_{t_{pu}}\\cdot\\sin(
       -\\cos^{-1}(PF)+\\theta_q)\\right|e^{j(\\theta_q
       -90°)}

    Parameters
    ----------
    Vt_pu:      complex
                Terminal voltage in per-unit-volts
    Itmag:      float
                Terminal current magnitude in per-
                unit-amps
    PF:         float
                Machine Power Factor, (+)ive values denote
                leading power factor, (-)ive values denote
                lagging power factor
    Ra:         float
                AC resistance in per-unit-ohms
    Xd:         float
                D-axis reactance in per-unit-ohms
    Xq:         float
                Q-axis reactance in per-unit-ohms

    Returns
    -------
    Eq:         complex
                Internal Synchronous Machine Voltage
                in per-unit-volts
    """
    # Calculate Required Terms
    phi = _np.arccos(PF)
    Itmag = abs(Itmag)
    It_pu = Itmag * _np.exp(-1j * (_np.angle(Vt_pu) + phi))
    th_q = _np.angle(Vt_pu - (Ra * It_pu + 1j * Xq * It_pu))
    Iad = (abs(It_pu) * _np.sin(phi + th_q)) * _np.exp(1j * (th_q - _np.pi / 2))
    # Calculate Eq
    Eq = Vt_pu - (Ra * It_pu + 1j * Xq * It_pu + 1j * (Xd - Xq) * Iad)
    return (Eq)


# Define Power-Factor Voltage/Current Relation
def vipf(V=None, I=None, PF=1, find=''):
    """
    Voltage / Current / Power Factor Solver

    Given two of the three parameters, will solve for the
    third; beit voltage, current, or power factor.

    Parameters
    ----------
    V:          complex
                System voltage (in volts), default=None
    I:          complex
                System current (in amps), default=None
    PF:         float
                System power factor, (+)ive values denote
                leading power factor, (-)ive values denote
                lagging power factor; default=1
    find:       str, optional
                Control argument to specify which value
                should be returned.

    Returns
    -------
    V:          complex
                System voltage (in volts), default=None
    I:          complex
                System current (in amps), default=None
    PF:         float
                System power factor, (+)ive values denote
                leading power factor, (-)ive values denote
                lagging poer factor; default=1
    """
    # Test to find Voltage
    if isinstance(V, float) and isinstance(I, complex):
        phi = -_np.sign(PF) * _np.arccos(PF)
        V = V * _np.exp(-1j * phi)
    # Test to find Current
    elif isinstance(V, complex) and isinstance(I, float):
        phi = _np.sign(PF) * _np.arccos(PF)
        I = I * _np.exp(-1j * phi)
    # Test to find Power Factor
    elif all([V, I]):
        phi = _np.angle(V) - _np.angle(I)
        PF = _np.cos(phi)
    # Failed Mode
    else:
        raise ValueError("All values must be provided.")
    # Return
    find = find.upper()
    if find == 'V':
        return (V)
    elif find == 'I':
        return (I)
    elif find == 'PF':
        return (PF)
    else:
        return (V, I, PF)


# Define Angular Velocity Conversion Functions
def rad_to_rpm(rad):
    """
    Radians-per-Second to RPM Converter

    Given the angular velocity in rad/sec, this
    function will evaluate the velocity in RPM
    (Revolutions-Per-Minute).

    Parameters
    ----------
    rad:        float
                The angular velocity in radians-
                per-second

    Returns
    -------
    rpm:        float
                The angular velocity in revolutions-
                per-minute (RPM)
    """
    rpm = 60 / (2 * _np.pi) * rad
    return (rpm)


# Define Angular Velocity Conversion Functions
def rpm_to_rad(rpm):
    """
    RPM to Radians-per-Second Converter

    Given the angular velocity in RPM (Revolutions-
    Per-Minute), this function will evaluate the
    velocity in rad/sec.

    Parameters
    ----------
    rpm:        float
                The angular velocity in revolutions-
                per-minute (RPM)

    Returns
    -------
    rad:        float
                The angular velocity in radians-
                per-second
    """
    rad = 2 * _np.pi / 60 * rpm
    return (rad)


# Define Angular Velocity Conversion Functions
def hz_to_rpm(hz):
    """
    Hertz to RPM Converter

    Given the angular velocity in Hertz, this
    function will evaluate the velocity in RPM
    (Revolutions-Per-Minute).

    Parameters
    ----------
    hz:         float
                The angular velocity in Hertz

    Returns
    -------
    rpm:        float
                The angular velocity in revolutions-
                per-minute (RPM)
    """
    rpm = hz * 60
    return (rpm)


# Define Angular Velocity Conversion Functions
def rpm_to_hz(rpm):
    """
    RPM to Hertz Converter

    Given the angular velocity in RPM (Revolutions-
    Per-Minute), this function will evaluate the
    velocity in Hertz.

    Parameters
    ----------
    rpm:        float
                The angular velocity in revolutions-
                per-minute (RPM)

    Returns
    -------
    hz:         float
                The angular velocity in Hertz
    """
    hz = rpm / 60
    return (hz)


# Define Synchronous Speed Calculator
def syncspeed(Npol, freq=60, Hz=False):
    """
    Synchronous Speed Calculator Function

    Simple method of calculating the synchronous
    speed of an induction machine given the number
    of poles in the machine's construction, and
    the machine's operating electrical frequency.

    .. math:: \\omega_{\\text{syn}}=\\frac{2\\pi
       \\cdot\\text{freq}}{\\frac{N_{\\text{pol}}}{2}}

    Parameters
    ----------
    Npol:       int
                Number of electrical poles in
                machine's construction.
    freq:       float, optional
                Frequency of electrical system in
                Hertz, default=60
    Hz:         bool, optional
                Boolean control to enable return
                in Hertz. default=False

    Returns
    -------
    wsyn:       float
                Synchronous Speed of Induction Machine,
                defaults to units of rad/sec, but may
                be set to Hertz if `Hz` set to True.
    """
    wsyn = 2 * _np.pi * freq / (Npol / 2)
    if Hz:
        return (wsyn / (2 * _np.pi))
    return (wsyn)


# Define Machine Slip Calculation Function
def machslip(mech, syn=60):
    """
    Machine Slip Calculator

    Given the two parameters (mechanical and synchronous
    speed, or frequency) this function will return the
    unitless slip of the rotating machine.

    .. math:: \\text{slip}=\\frac{\\text{syn}-\\text{mech}}
       {\\text{syn}}

    Parameters
    ----------
    mech:       float
                The mechanical frequency (or speed),
                of the rotating machine.
    syn:        float, optional
                The synchronous frequency (or speed),
                defaults as a frequency set to 60Hz,
                default=60

    Returns
    -------
    slip:       float
                The rotating machine's slip constant.
    """
    slip = (syn - mech) / syn
    return (slip)


# Define 3-Phase Valpha Calculator
def phs3valpha(VA, VB=0, VC=0):
    """
    Three-Phase V-Alpha Calculator

    Accepts the three-phase voltages for which the
    accumulated Alpha voltage should be calculated.

    .. math:: V_{\\alpha}=V_A-\\frac{V_B}{2}-\\frac{V_C}{2}

    Parameters
    ----------
    VA:         [float, complex]
                A-phase voltage, (or tuple/list of
                voltages), unitless.
    VB:         [float, complex], optional
                B-phase voltage, unitless.
    VC:         [float, complex], optional
                C-phase voltage, unitless.

    Returns
    -------
    Valpha:     [float, complex]
                Alpha-voltage as calculated from
                input three-phase voltages. Matches
                type of inputs.
    """
    # Handle Combined (list/tuple) Input
    if (isinstance(VA, (tuple, list)) and
            VB == 0 and VC == C):
        if len(VA) != 3:
            raise ValueError("Invalid input set, must "
                             + "be list of three elements, three inputs,"
                             + " or three array-like objects of equal "
                             + "length.")
        Valpha = VA[0] - VA[1] / 2 - VA[2] / 2
    # Handle Separated Inputs
    else:
        Valpha = VA - VB / 2 - VC / 2
    # Return the Alpha-Voltage
    return (Valpha)

<<<<<<< HEAD
class InductionMotorCircle:
    def __init__(self, no_load_data, blocked_rotor_data, output_power, torque_ration=1, frequency=50, poles=4):

        self.no_load_data = no_load_data
        self.blocked_rotor_data = blocked_rotor_data
        self.f = frequency
        self.operating_power = output_power
        self.torque_ratio = torque_ration
        self.poles = poles
        self.sync_speed = syncspeed(poles, freq=frequency, Hz=True)

        v0 = no_load_data['V0']
        i0 = no_load_data['I0']
        w0 = no_load_data['W0']

        self.no_load_pf = w0 / (_np.sqrt(3) * v0 * i0)
        theta0 = _np.arccos(self.no_load_pf)

        # get short circuit power factor and Current at slip=1
        vsc = blocked_rotor_data['Vsc']
        isc = blocked_rotor_data['Isc']
        wsc = blocked_rotor_data['Wsc']

        self.blocked_rotor_pf = wsc / (_np.sqrt(3) * vsc * isc)
        theta_sc = _np.arccos(self.blocked_rotor_pf)

        # because V is on Y axis
        theta0 = _np.pi / 2 - theta0
        theta_sc = _np.pi / 2 - theta_sc

        # isc is the current at reduced voltage so calculate current at rated voltage
        isc = v0 * isc / vsc
        self.no_load_line = [[0, i0 * _np.cos(theta0)], [0, i0 * _np.sin(theta0)]]
        self.full_load_line = [[0, isc * _np.cos(theta_sc)], [0, isc * _np.sin(theta_sc)]]

        # secondary current line
        self.secondary_current_line = [[i0 * _np.cos(theta0), isc * _np.cos(theta_sc)],
                                       [i0 * _np.sin(theta0), isc * _np.sin(theta_sc)]]

        [[x1, x2], [y1, y2]] = self.secondary_current_line
        self.theta = _np.arctan((y2 - y1) / (x2 - x1))

        # get the induction motor circle
        self.power_scale = w0 / (i0 * _np.sin(theta0))
        self.center, self.radius = self.compute_circle_params()
        [self.center_x, self.center_y] = self.center
        self.p_max = self.radius * _np.cos(self.theta) - (self.radius - self.radius * _np.sin(self.theta)) * _np.tan(self.theta)
        self.torque_line, self.torque_point = self.get_torque_line()
        self.torque_max, self.torque_max_x, self.torque_max_y = self.get_torque_max()
        _, [self.power_x, self.power_y] = self.get_output_power()  # Take low slip point
        self.data = self.compute_efficiency()

    def __call__(self):
        return self.data

    def plot(self):
        [circle_x, circle_y] = InductionMotorCircle.get_circle(self.center, self.radius, semi=True)
        plt.plot(circle_x, circle_y)

        InductionMotorCircle.plot_line(self.no_load_line)
        InductionMotorCircle.plot_line(self.secondary_current_line)
        InductionMotorCircle.plot_line(self.full_load_line, ls='-.')
        InductionMotorCircle.plot_line(self.torque_line, ls='-.')

        plt.plot([self.secondary_current_line[0][1], self.secondary_current_line[0][1]],
                 [self.secondary_current_line[1][1], self.center_y])  # Full load output
        plt.plot([self.center_x - self.radius, self.center_x+self.radius],
                 [self.center_y, self.center_y], ls='-.')  # Diameter of the circle
        plt.plot([self.center_x, self.torque_max_x], [self.center_y, self.torque_max_y], ls='-.')  # Max torque line
        plt.plot([self.center_x, self.center_x - self.radius * _np.sin(self.theta)],
                 [self.center_y, self.center_y + self.radius * _np.cos(self.theta)], ls='-.')  # Max Output Power line
        plt.plot([0, self.power_x], [0, self.power_y], c='black')  # Operating Point


        plt.scatter(self.power_x, self.power_y, marker='X', c='red')
        plt.scatter(self.center_x, self.center_y, marker='*', c='blue')  # mark the center of the circle
        plt.scatter(self.center_x - self.radius * _np.sin(self.theta), self.center_y + self.radius * _np.cos(self.theta),
                    linewidths=3, c='black', marker='*')
        plt.scatter(self.torque_max_x, self.torque_max_y,
                    linewidths=3, c='black', marker='*')


        plt.title("Induction Motor Circle Diagram")
        plt.grid()
        plt.legend(['I2 locus', 'No Load Current', 'Output Line', 'Blocked Rotor Current', 'Torque line',
                    'Full Load Losses', 'Diameter', 'Maximum Torque',
                    'Maximum Output Power', f'Operating Power {self.operating_power}'])
        plt.show()

    def compute_efficiency(self):
        [[_, no_load_x], [_, no_load_y]] = self.no_load_line
        no_load_losses = no_load_y * self.power_scale

        compute_slope = InductionMotorCircle.compute_slope

        torque_slope = compute_slope(self.torque_line)
        stator_cu_loss = (self.power_x - no_load_x) * torque_slope * self.power_scale

        rotor_current_slope = compute_slope(self.secondary_current_line)
        total_cu_loss = (self.power_x - no_load_x) * rotor_current_slope * self.power_scale

        rotor_cu_loss = total_cu_loss - stator_cu_loss

        rotor_output = self.power_y * self.power_scale - (rotor_cu_loss + stator_cu_loss + no_load_losses)

        slip = rotor_cu_loss / rotor_output

        self.rotor_speed = self.sync_speed*(1-slip)

        data = {
            'no_load_loss': no_load_losses,
            'rotor_copper_loss': rotor_cu_loss,
            'stator_copper_loss': stator_cu_loss,
            'rotor_output': rotor_output,
            'slip': slip,
            'stator_rmf_speed (Hz)':self.sync_speed,
            'rotor_speed (Hz)':self.rotor_speed,
            'power_factor': (self.power_y / _np.sqrt(self.power_x ** 2 + self.power_y ** 2)),
            'efficiency': f"{rotor_output * 100 / (self.power_y * self.power_scale)} %"
        }
        return data

    @staticmethod
    def get_circle(center, radius, semi=False):

        [x0, y0] = center

        if semi:
            theta = _np.arange(0, _np.pi, 1e-4)
        else:
            theta = _np.arange(0, _np.pi * 2, 1e-4)

        x = x0 + radius * _np.cos(theta)
        y = y0 + radius * _np.sin(theta)
        return x, y

    @staticmethod
    def plot_line(line, mark_start=True, mark_end=True, ls='-', marker=None):
        [x, y] = line
        [x1, x2] = x
        [y1, y2] = y
        plt.plot(x, y, ls=ls)
        if mark_start:
            plt.scatter(x1, y1, marker=marker)
        if mark_end:
            plt.scatter(x2, y2, marker=marker)

    def compute_circle_params(self):
        [[x1, x2], [y1, y2]] = self.secondary_current_line
        theta = _np.arctan((y2 - y1) / (x2 - x1))
        length = _np.sqrt((x2 - x1) ** 2 + (y2 - y1) ** 2)
        radius = length / (2 * _np.cos(theta))
        center = [radius + x1, y1]

        return center, radius

    def get_torque_line(self):
        [[x1, x2], [y1, y2]] = self.secondary_current_line
        y = (self.torque_ratio * y2 + y1) / (self.torque_ratio + 1)
        torque_point = [x2, y]
        torque_line = [[x1, x2], [y1, y]]
        return torque_line, torque_point

    def get_torque_max(self):
        [x, y] = self.torque_line
        [x1, x2] = x
        [y1, y2] = y
        alpha = _np.arctan((y2 - y1) / (x2 - x1))
        torque_max = self.radius * _np.cos(alpha) - (self.radius - self.radius * _np.sin(alpha)) * _np.tan(alpha)
        torque_max_x = self.center_x - self.radius * _np.sin(alpha)
        torque_max_y = self.center_y + self.radius * _np.cos(alpha)
        return torque_max, torque_max_x, torque_max_y

    @staticmethod
    def compute_slope(line):
        [[x1, x2], [y1, y2]] = line
        return (y2 - y1)/(x2 - x1)

    def get_output_power(self):
        [[x1, x2], [y1, y2]] = self.secondary_current_line
        alpha = _np.arctan((y2 - y1) / (x2 - x1))
        [center_x, center_y] = self.center

        [[_, no_load_x], [_, _]] = self.no_load_line
        beta = _np.arcsin(
            (self.operating_power / self.power_scale + (center_x - no_load_x) * _np.tan(alpha)) *
            _np.cos(alpha) / self.radius)
        beta_0 = alpha + beta
        beta_1 = -alpha + beta
        # high slip
        p_x_1 = center_x + self.radius * _np.cos(beta_0)
        p_y_1 = center_y + self.radius * _np.sin(beta_0)
        # low slip
        p_x_2 = center_x - self.radius * _np.cos(beta_1)
        p_y_2 = center_y + self.radius * _np.sin(beta_1)
        return [p_x_1, p_y_1], [p_x_2, p_y_2]    
=======
def wireresistance(length=None,diameter=None,rho=16.8*10**-9,R=None):
    """
    Wire Resistance Calculator

    Enter three values to calculate the remaing one. Even though every variable
    is unitless, please use the International System of Units.

    .. math:: R = \\frac{\\rho*l}{A}

    Parameters
    ----------
    length:     [float], optional
                Wire length, unitless
    diameter:   [float], optional
                Wire diameter, unitless.
    rho:        [float], optional
                Material resistivity, unitless
                Default value is copper resistivity: 16.8*10-9 
    R:          [float], optional
                Wire resistance, unitless.
    Returns
    -------
    length:     [float], optional
                Wire length, unitless
    diameter:   [float], optional
                Wire diameter, unitless.
    rho:        [float], optional
                Material resistivity, unitless
                Default value is copper resistivity: 16.8*10-9 
    R:          [float], optional
                Wire resistance, unitless.
    """
    if R == length == diameter == None:
        raise ValueError("To few arguments.")
    # Given length and diameter
    if length != None and diameter != None:
        # calculating the area
        A = pi*( diameter ** 2 ) / 4
        return rho*length/A
    # Given resistance and diameter
    elif R != None and diameter != None:
        # calculating the area
        A = pi*( diameter ** 2 ) / 4
        return R*A/rho
    # Given resistance and length
    elif R != None and length != None:
        A = rho*length/R
        return _np.sqrt(4*A/pi)
        




>>>>>>> ba7b5750

# END OF FILE<|MERGE_RESOLUTION|>--- conflicted
+++ resolved
@@ -6601,7 +6601,6 @@
     # Return the Alpha-Voltage
     return (Valpha)
 
-<<<<<<< HEAD
 class InductionMotorCircle:
     def __init__(self, no_load_data, blocked_rotor_data, output_power, torque_ration=1, frequency=50, poles=4):
 
@@ -6798,60 +6797,5 @@
         p_x_2 = center_x - self.radius * _np.cos(beta_1)
         p_y_2 = center_y + self.radius * _np.sin(beta_1)
         return [p_x_1, p_y_1], [p_x_2, p_y_2]    
-=======
-def wireresistance(length=None,diameter=None,rho=16.8*10**-9,R=None):
-    """
-    Wire Resistance Calculator
-
-    Enter three values to calculate the remaing one. Even though every variable
-    is unitless, please use the International System of Units.
-
-    .. math:: R = \\frac{\\rho*l}{A}
-
-    Parameters
-    ----------
-    length:     [float], optional
-                Wire length, unitless
-    diameter:   [float], optional
-                Wire diameter, unitless.
-    rho:        [float], optional
-                Material resistivity, unitless
-                Default value is copper resistivity: 16.8*10-9 
-    R:          [float], optional
-                Wire resistance, unitless.
-    Returns
-    -------
-    length:     [float], optional
-                Wire length, unitless
-    diameter:   [float], optional
-                Wire diameter, unitless.
-    rho:        [float], optional
-                Material resistivity, unitless
-                Default value is copper resistivity: 16.8*10-9 
-    R:          [float], optional
-                Wire resistance, unitless.
-    """
-    if R == length == diameter == None:
-        raise ValueError("To few arguments.")
-    # Given length and diameter
-    if length != None and diameter != None:
-        # calculating the area
-        A = pi*( diameter ** 2 ) / 4
-        return rho*length/A
-    # Given resistance and diameter
-    elif R != None and diameter != None:
-        # calculating the area
-        A = pi*( diameter ** 2 ) / 4
-        return R*A/rho
-    # Given resistance and length
-    elif R != None and length != None:
-        A = rho*length/R
-        return _np.sqrt(4*A/pi)
-        
-
-
-
-
->>>>>>> ba7b5750
 
 # END OF FILE