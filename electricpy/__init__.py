################################################################################
"""
`electricpy` Package - Main Module.

>>> import electricpy as ep

Filled with calculators, evaluators, and plotting functions, this package will
provide a wide array of capabilities to any electrical engineer.

Built to support operations similar to Numpy and Scipy, this package is designed
to aid in scientific calculations.
"""
################################################################################

# Define Module Specific Variables
_name_ = "electricpy"
_version_ = "0.2.2"
__version__ = _version_  # Alias Version for User Ease

# Version Breakdown:
# MAJOR CHANGE . MINOR CHANGE . MICRO CHANGE

# Import Submodules
from .constants import *
from .phasor import compose, parallelz
from .phasor import phasorz as impedance

# Import Supporting Modules
import numpy as _np
import matplotlib.pyplot as _plt
import cmath as _c
from scipy.optimize import fsolve as _fsolve
from warnings import showwarning as _showwarning
from inspect import getframeinfo as _getframeinfo
from inspect import stack as _stack
from scipy.integrate import quad as integrate


# Define Cycle Time Function
def tcycle(ncycles=1, freq=60):
    r"""
    Time of Electrical Cycles.

    Evaluates the time for a number of n
    cycles given the system frequency.

    .. math:: t = \frac{n_{cycles}}{freq}

    Parameters
    ----------
    ncycles:    float, optional
                Number (n) of cycles to evaluate, default=1
    freq:       float, optional
                System frequency in Hz, default=60

    Returns
    -------
    t:          float
                Total time for *ncycles*
    """
    # Condition Inputs
    ncycles = _np.asarray(ncycles)
    freq = _np.asarray(freq)
    # Evaluate the time for ncycles
    time = ncycles / freq
    # Return
    if len(time) == 1:
        return (time[0])
    else:
        return (time)


# Define Reactance Calculator
def reactance(z, freq=60, sensetivity=1e-12):
    r"""
    Capacitance/Inductance from Impedance.

    Calculates the Capacitance or Inductance in Farads or Henreys
    (respectively) provided the impedance of an element.
    Will return capacitance (in Farads) if ohmic impedance is
    negative :eq:`cap`, or inductance (in Henrys) if ohmic impedance is
    positive :eq:`ind`. If imaginary: calculate with j factor
    (imaginary number).

    .. math:: C = \frac{1}{\omega*Z}
       :label: cap

    .. math:: L = \frac{Z}{\omega}
       :label: ind

    This requires that the radian frequency is found as follows:

    .. math:: \omega = 2*\pi*freq

    where `freq` is the frequency in Hertz.

    .. note::
       It's worth noting here, that the resistance will be found by
       extracting the real part of a complex value. That is:

       .. math:: R = Real( R + jX )


    Parameters
    ----------
    z:              complex
                    The Impedance Provided, may be complex (R+jI)
    freq:           float, optional
                    The Frequency Base for Provided Impedance, default=60
    sensetivity:    float, optional
                    The sensetivity used to check if a resistance was
                    provided, default=1e-12

    Returns
    -------
    out:            float
                    Capacitance or Inductance of Impedance
    """
    # Evaluate Omega
    w = 2 * _np.pi * freq
    # Input is Complex
    if isinstance(z, complex):
        # Test for Resistance
        if (abs(z.real) > sensetivity):
            R = z.real
        else:
            R = 0
        if (z.imag > 0):
            out = z / (w * 1j)
        else:
            out = 1 / (w * 1j * z)
        out = abs(out)
        # Combine with resistance if present
        if (R != 0): out = (R, out)
    else:
        if (z > 0):
            out = z / (w)
        else:
            out = 1 / (w * z)
        out = abs(out)
    # Return Output
    return (out)


# Define display function
def cprint(val, unit=None, label=None, title=None,
           pretty=True, printval=True, ret=False, decimals=3, round=3):
    """
    Phasor (Complex) Printing Function.

    This function is designed to accept a complex value (val) and print
    the value in the standard electrical engineering notation:

    **magnitude ∠ angle °**

    This function will print the magnitude in degrees, and can print
    a unit and label in addition to the value itself.

    Parameters
    ----------
    val:        complex
                The Complex Value to be Printed, may be singular value,
                tuple of values, or list/array.
    unit:       string, optional
                The string to be printed corresponding to the unit mark.
    label:      str, optional
                The pre-pended string used as a descriptive labeling string.
    title:      str, optional
                The pre-pended string describing a set of complex values.
    pretty:     bool, optional
                Control argument to force printed result to a *pretty*
                format without array braces. default=True
    printval:   bool, optional
                Control argument enabling/disabling printing of the string.
                default=True
    ret:        bool, optional
                Control argument allowing the evaluated value to be returned.
                default=False
    decimals:   int, optional
                Replaces `round` argument. Control argument specifying how
                many decimals of the complex value to be printed. May be
                negative to round to spaces to the left of the decimal place
                (follows standard round() functionality). default=3
    round:      int, optional, DEPRECATED
                Control argument specifying how many decimals of the complex
                value to be printed. May be negative to round to spaces
                to the left of the decimal place (follows standard round()
                functionality). default=3

    Returns
    -------
    numarr:     numpy.ndarray
                The array of values corresponding to the magnitude and angle,
                values are returned in the form: [[ mag, ang ],...,[ mag, ang ]]
                where the angles are evaluated in degrees.

    Examples
    --------
    >>> import electricpy as ep
    >>> v = ep.phasor(67, 120)
    >>> ep.cprint(v)
    67.0 ∠ 120.0°
    >>> voltages = np.array([[67,0],
                             [67,-120],
                             [67,120]])
    >>> Vset = ep.phasorlist( voltages )
    >>> ep.cprint(Vset)
    [['67.0 ∠ 0.0°']
    ['67.0 ∠ -120.0°']
    ['67.0 ∠ 120.0°']]


    See Also
    --------
    electricpy.phasor.phasor:       Phasor Generating Function
    electricpy.phasor.phasorlist:   Phasor Generating Function for Lists/Arrays
    electricpy.phasor.phasorz:      Impedance Phasor Generator
    """
    # Use depricated `round`
    if round != 3:
        decimals = round
        caller = _getframeinfo(_stack()[1][0])
        # Demonstrate Deprecation Warning
        _showwarning('`round` argument will be deprecated in favor of `decimals`',
                     DeprecationWarning, caller.filename, caller.lineno)
    # Interpret as numpy array if simple list
    if isinstance(val, list):
        val = _np.asarray(val)  # Ensure that input is array
    # Find length of the input array
    if isinstance(val, _np.ndarray):
        shp = val.shape
        try:
            row, col = shp  # Interpret Shape of Object
        except:
            row = shp[0]
            col = 1
        sz = val.size
        # Handle Label as a List or Array
        if isinstance(label, (list, _np.ndarray)):
            if len(label) == 1:
                tmp = label
                for _ in range(sz):
                    label = _np.append(label, [tmp])
            elif sz != len(label):
                raise ValueError("Too Few Label Arguments")
        # Handle Label as String
        elif isinstance(label, str):
            tmp = label
            for _ in range(sz):
                label = _np.append(label, [tmp])
        # Handle Lack of Label
        elif label == None:
            label = _np.array([])
            for _ in range(sz):
                label = _np.append(label, None)
        # Handle all Other Cases
        else:
            raise ValueError("Invalid Label")
        # Handle Unit as a List or Array
        if isinstance(unit, (list, _np.ndarray)):
            if len(unit) == 1:
                tmp = unit
                for _ in range(sz):
                    unit = _np.append(unit, [tmp])
            elif sz != len(unit):
                raise ValueError("Too Few Unit Arguments")
        # Handle Unit as String
        elif isinstance(unit, str):
            tmp = unit
            for _ in range(sz):
                unit = _np.append(unit, [tmp])
        # Handle Lack of Unit
        elif unit == None:
            unit = _np.array([])
            for _ in range(sz):
                unit = _np.append(unit, None)
        # Handle all Other Cases
        else:
            raise ValueError("Invalid Unit")
        # Generate Default Arrays
        printarr = _np.array([])  # Empty array
        numarr = _np.array([])  # Empty array
        # Operate on List/Array
        for i in range(row):
            _val = val[i]
            _label = label[i]
            _unit = unit[i]
            mag, ang_r = _c.polar(_val)  # Convert to polar form
            ang = _np.degrees(ang_r)  # Convert to degrees
            mag = _np.around(mag, decimals)  # Round
            ang = _np.around(ang, decimals)  # Round
            strg = ""
            if _label != None:
                strg += _label + " "
            strg += str(mag) + " ∠ " + str(ang) + "°"
            if _unit != None:
                strg += " " + _unit
            printarr = _np.append(printarr, strg)
            numarr = _np.append(numarr, [mag, ang])
        # Reshape Arrays
        printarr = _np.reshape(printarr, (row, col))
        numarr = _np.reshape(numarr, (sz, 2))
        # Print
        if printval and row == 1:
            if title != None:
                print(title)
            print(strg)
        elif printval and pretty:
            strg = ''
            start = True
            for i in printarr:
                if not start:
                    strg += '\n'
                strg += str(i[0])
                start = False
            if title != None:
                print(title)
            print(strg)
        elif printval:
            if title != None:
                print(title)
            print(printarr)
        # Return if Necessary
        if ret:
            return (numarr)
    elif isinstance(val, (int, float, complex)):
        # Handle Invalid Unit/Label
        if unit != None and not isinstance(unit, str):
            raise ValueError("Invalid Unit Type for Value")
        if label != None and not isinstance(label, str):
            raise ValueError("Invalid Label Type for Value")
        mag, ang_r = _c.polar(val)  # Convert to polar form
        ang = _np.degrees(ang_r)  # Convert to degrees
        mag = _np.around(mag, decimals)  # Round
        ang = _np.around(ang, decimals)  # Round
        strg = ""
        if label != None:
            strg += label + " "
        strg += str(mag) + " ∠ " + str(ang) + "°"
        if unit != None:
            strg += " " + unit
        # Print values (by default)
        if printval:
            if title != None:
                print(title)
            print(strg)
        # Return values when requested
        if ret:
            return ([mag, ang])
    else:
        raise ValueError("Invalid Input Type")


# Define Phase/Line Converter
def phaseline(VLL=None, VLN=None, Iline=None, Iphase=None, realonly=None,
              **kwargs):
    r"""
    Line-Line to Line-Neutral Converter.

    This function is designed to return the phase- or line-equivalent
    of the voltage/current provided. It is designed to be used when
    converting delta- to wye-connections and vice-versa.
    Given a voltage of one type, this function will return the
    voltage of the opposite type. The same is true for current.

    .. math:: V_{LL} = \sqrt{3}∠30° * V_{LN}
       :label: voltages

    Typical American (United States) standard is to note voltages in
    Line-to-Line values (VLL), and often, the Line-to-Neutral voltage
    is of value, this function uses the voltage :eq:`voltages` relation
    to evaluate either voltage given the other.

    .. math:: I_{Φ} = \frac{I_{line}}{\sqrt{3}∠30°}
       :label: currents

    Often, the phase current in a delta-connected device is of
    particular interest, and the line-current is provided. This
    function uses the current :eq:`currents` formula to evaluate
    phase- and line-current given the opposing term.

    Parameters
    ----------
    VLL:        float, optional
                The Line-to-Line Voltage; default=None
    VLN:        float, optional
                The Line-to-Neutral Voltage; default=None
    Iline:      float, optional
                The Line-Current; default=None
    Iphase:     float, optional
                The Phase-Current; default=None
    realonly:   bool, optional
                Replacement of `complex` argument. Control to return
                value in complex form; default=None
    complex:    bool, optional, DEPRECATED
                Control to return value in complex form, refer to
                `realonly` instead. default=None
    """
    # Monitor for deprecated input
    if 'complex' in kwargs.keys():
        if realonly == None:
            realonly = not kwargs['complex']
        caller = _getframeinfo(_stack()[1][0])
        # Demonstrate Deprecation Warning
        _showwarning('`complex` argument will be deprecated in favor of `realonly`',
                     DeprecationWarning, caller.filename, caller.lineno)
    output = 0
    # Given VLL, convert to VLN
    if VLL is not None:
        VLN = VLL / (VLLcVLN)
        output = VLN
    # Given VLN, convert to VLL
    elif VLN is not None:
        VLL = VLN * VLLcVLN
        output = VLL
    # Given Iphase, convert to Iline
    elif Iphase is not None:
        Iline = Iphase * ILcIP
        output = Iline
    # Given Iline, convert to Iphase
    elif Iline is not None:
        Iphase = Iline / ILcIP
        output = Iphase
    # None given, error encountered
    else:
        print("ERROR: No value given" +
              "or innapropriate value" +
              "given.")
        return (0)
    # Auto-detect Complex Values
    if isinstance(output, complex) and realonly == None:
        realonly = False
    # Return as complex only when requested
    if realonly == True:
        return abs(output)
    return output


# Define Power Set Function
def powerset(P=None, Q=None, S=None, PF=None, find=''):
    """
    Power Triangle Conversion Function.

    This function is designed to calculate all values
    in the set { P, Q, S, PF } when two (2) of the
    values are provided. The equations in this
    function are prepared for AC values, that is:
    real and reactive power, apparent power, and power
    factor.

    Parameters
    ----------
    P:      float, optional
            Real Power, unitless; default=None
    Q:      float, optional
            Reactive Power, unitless; default=None
    S:      float, optional
            Apparent Power, unitless; default=None
    PF:     float, optional
            Power Factor, unitless, provided as a
            decimal value, lagging is positive,
            leading is negative; default=None
    find:   str, optional
            Control argument to specify which value
            should be returned.

    Returns
    -------
    P:      float
            Calculated Real Power Magnitude
    Q:      float
            Calculated Reactive Power Magnitude
    S:      float
            Calculated Apparent Power Magnitude
    PF:     float
            Calculated Power Factor
    """
    # Given P and Q
    if (P != None) and (Q != None):
        S = _np.sqrt(P ** 2 + Q ** 2)
        PF = P / S
        if Q < 0:
            PF = -PF
    # Given S and PF
    elif (S != None) and (PF != None):
        P = abs(S * PF)
        Q = _np.sqrt(S ** 2 - P ** 2)
        if PF < 0:
            Q = -Q
    # Given P and PF
    elif (P != None) and (PF != None):
        S = P / PF
        Q = _np.sqrt(S ** 2 - P ** 2)
        if PF < 0:
            Q = -Q
    # Given P and S
    elif (P != None) and (S != None):
        Q = _np.sqrt(S ** 2 - P ** 2)
        PF = P / S
    # Given Q and S
    elif (Q != None) and (S != None):
        P = _np.sqrt(S ** 2 - Q ** 2)
        PF = P / S
    else:
        raise ValueError("ERROR: Invalid Parameters or too few" +
                         " parameters given to calculate.")
    # Return
    find = find.upper()
    if find == 'P':
        return (P)
    elif find == 'Q':
        return (Q)
    elif find == 'S':
        return (S)
    elif find == 'PF':
        return (PF)
    else:
        return (P, Q, S, PF)

def slew_rate(V=None, freq=None, SR=None, find=''):
    """
    Slew Rate Calculator.

    This function is designed to calculate slew rate
    i.e the change of voltage per unit of time`

    Parameters
    ----------
    V:      float, optional
            Voltage, Volts; default=None
    freq:      float, optional
            Frequency, Hz; default=None
    SR:      float, optional
            Slew Rate, Volts/sec; default=None
    find:   str, optional
            Control argument to specify which value
            should be returned.

    Returns
    -------
    V:      float
            Calculated Volatage
    freq:   float
            Calculated frequency
    SR:     float
            Calculated slew rate
    """
    if V!=None and freq!=None:
        SR = 2*_np.pi*V*freq
    elif freq!=None and SR!=None:
        V = SR/(2*_np.pi*freq)
    elif V!=None and SR!=None:
        freq = SR/(2*_np.pi*V)
    else:
        raise ValueError("ERROR: Invalid Parameters or too few" +
                        " parameters given to calculate.")
    if find == 'V':
        return (V)
    elif find == 'freq':
        return (freq)
    elif find == 'SR':
        return (SR)
    else:
        return (V, freq, SR)

# Define Power Triangle Function
def powertriangle(P=None, Q=None, S=None, PF=None, color="red",
                  text="Power Triangle", printval=False):
    """
    Power Triangle Plotting Function.

    This function is designed to draw a power triangle given
    values for the complex power system.

    .. image:: /static/PowerTriangle.png

    Parameters
    ----------
    P:          float
                Real Power, unitless, default=None
    Q:          float
                Reactive Power, unitless, default=None
    S:          float
                Apparent Power, unitless, default=None
    PF:         float
                Power Factor, unitless, provided as a decimal value, lagging is
                positive, leading is negative; default=None
    color:      string, optional
                The color of the power triangle lines, default="red"
    text:       string, optional
                The title of the power triangle plot, default="Power Triangle"
    printval:   bool, optional
                Control argument to allow the numeric values to be printed on
                the plot, default="False"
    
    Returns
    -------
    matplotlib.pyplot:  Plotting object to be used for additional configuration
                        or plotting.
    """
    # Calculate all values if not all are provided
    if (P == None or Q == None or S == None or PF == None):
        P, Q, S, PF = powerset(P, Q, S, PF)

    # Generate Lines
    Plnx = [0, P]
    Plny = [0, 0]
    Qlnx = [P, P]
    Qlny = [0, Q]
    Slnx = [0, P]
    Slny = [0, Q]

    # Plot Power Triangle
    _plt.figure(1)
    _plt.title(text)
    _plt.plot(Plnx, Plny, color=color)
    _plt.plot(Qlnx, Qlny, color=color)
    _plt.plot(Slnx, Slny, color=color)
    _plt.xlabel("Real Power (W)")
    _plt.ylabel("Reactive Power (VAR)")
    mx = max(abs(P), abs(Q))

    if P > 0:
        _plt.xlim(0, mx * 1.1)
        x = mx
    else:
        _plt.xlim(-mx * 1.1, 0)
        x = -mx
    if Q > 0:
        _plt.ylim(0, mx * 1.1)
        y = mx
    else:
        _plt.ylim(-mx * 1.1, 0)
        y = -mx
    if PF > 0:
        PFtext = " Lagging"
    else:
        PFtext = " Leading"
    text = "P:   " + str(P) + " W\n"
    text = text + "Q:   " + str(Q) + " VAR\n"
    text = text + "S:   " + str(S) + " VA\n"
    text = text + "PF:  " + str(abs(PF)) + PFtext + "\n"
    text = text + "ΘPF: " + str(_np.degrees(_np.arccos(PF))) + "°" + PFtext
    # Print all values if asked to
    if printval:
        _plt.text(x / 20, y * 4 / 5, text, color=color)
    return _plt


# Define Transformer Short-Circuit/Open-Circuit Function
def transformertest(Poc=False, Voc=False, Ioc=False, Psc=False, Vsc=False,
                    Isc=False):
    """
    Electrical Transformer Rated Test Evaluator.

    This function will determine the non-ideal circuit components of
    a transformer (Req and Xeq, or Rc and Xm) given the test-case
    parameters for the open-circuit test and/or the closed-circuit
    test. Requires one or both of two sets: { Poc, Voc, Ioc }, or
    { Psc, Vsc, Isc }.
    All values given must be given as absolute value, not complex.
    All values returned are given with respect to primary.

    Parameters
    ----------
    Poc:    float, optional
            The open-circuit measured power (real power), default=None
    Voc:    float, optional
            The open-circuit measured voltage (measured on X),
            default=None
    Ioc:    float, optional
            The open-circuit measured current (measured on primary),
            default=None
    Psc:    float, optional
            The short-circuit measured power (real power), default=None
    Vsc:    float, optional
            The short-circuit measured voltage (measured on X),
            default=None
    Isc:    float, optional
            The short-circuit measured current (measured on X),
            default=None

    Returns
    -------
    {Req,Xeq,Rc,Xm}:    Given all optional args
    {Rc, Xm}:           Given open-circuit parameters
    {Req, Xeq}:         Given short-circuit parameters
    """
    SC = False
    OC = False
    # Given Open-Circuit Values
    if (Poc != None) and (Voc != None) and (Ioc != None):
        PF = Poc / (Voc * Ioc)
        Y = _c.rect(Ioc / Voc, -_np.arccos(PF))
        Rc = 1 / Y.real
        Xm = -1 / Y.imag
        OC = True
    # Given Short-Circuit Values
    if (Psc != None) and (Vsc != None) and (Isc != None):
        PF = Psc / (Vsc * Isc)
        Zeq = _c.rect(Vsc / Isc, _np.arccos(PF))
        Req = Zeq.real
        Xeq = Zeq.imag
        SC = True
    # Return All if Found
    if OC and SC:
        return (Req, Xeq, Rc, Xm)
    elif OC:
        return (Rc, Xm)
    elif SC:
        return (Req, Xeq)
    else:
        print("An Error Was Encountered.\n" +
              "Not enough arguments were provided.")


# Define Non-Linear Power Factor Calculator
def nlinpf(PFtrue=False, PFdist=False, PFdisp=False):
    """
    Non-Linear Power Factor Evaluator.

    This function is designed to evaluate one of three unknowns
    given the other two. These particular unknowns are the arguments
    and as such, they are described in the representative sections
    below.

    Parameters
    ----------
    PFtrue:     float, exclusive
                The "True" power-factor, default=None
    PFdist:     float, exclusive
                The "Distorted" power-factor, default=None
    PFdisp:     float, exclusive
                The "Displacement" power-factor, default=None

    Returns
    -------
    float:  This function will return the unknown variable from the previously
            described set of variables.
    """
    if (PFtrue != None and PFdist != None and PFdisp != None):
        raise ValueError("ERROR: Too many constraints, no solution.")
    elif (PFdist != None and PFdisp != None):
        return (PFdist * PFdisp)
    elif (PFtrue != None and PFdisp != None):
        return (PFtrue / PFdisp)
    elif (PFtrue != None and PFdist != None):
        return (PFtrue / PFdist)
    else:
        raise ValueError("ERROR: Function requires at least two arguments.")


# Define Short-Circuit RL Current Calculator
def iscrl(V, Z, t=None, f=None, mxcurrent=True, alpha=None):
    """
    Short-Circuit-Current (ISC) Calculator.

    The Isc-RL function (Short Circuit Current for RL Circuit)
    is designed to calculate the short-circuit current for an
    RL circuit.

    Parameters
    ----------
    V:          float
                The absolute magnitude of the voltage.
    Z:          float
                The complex value of the impedance. (R + jX)
    t:          float, optional
                The time at which the value should be calculated,
                should be specified in seconds, default=None
    f:          float, optional
                The system frequency, specified in Hz, default=None
    mxcurrent:  bool, optional
                Control variable to enable calculating the value at
                maximum current, default=True
    alpha:      float, optional
                Angle specification, default=None

    Returns
    -------
    Opt 1 - (Irms, IAC, K):     The RMS current with maximum DC
                                offset, the AC current magnitude,
                                and the asymmetry factor.
    Opt 2 - (i, iAC, iDC, T):   The Instantaneous current with
                                maximum DC offset, the instantaneous
                                AC current, the instantaneous DC
                                current, and the time-constant T.
    Opt 3 - (Iac):              The RMS current without DC offset.
    """
    # Calculate omega, theta, R, and X
    if (f != None):
        omega = 2 * _np.pi * f
    else:
        omega = None
    R = abs(Z.real)
    X = abs(Z.imag)
    theta = _np.arctan(X / R)

    # If Maximum Current is Desired and No alpha provided
    if (mxcurrent and alpha == None):
        alpha = theta - _np.pi / 2
    elif (mxcurrent and alpha != None):
        raise ValueError("ERROR: Inappropriate Arguments Provided.\n" +
                         "Not both mxcurrent and alpha can be provided.")

    # Calculate Asymmetrical (total) Current if t != None
    if (t != None and f != None):
        # Calculate RMS if none of the angular values are provided
        if (alpha == None and omega == None):
            # Calculate tau
            tau = t / (1 / 60)
            K = _np.sqrt(1 + 2 * _np.exp(-4 * _np.pi * tau / (X / R)))
            IAC = abs(V / Z)
            Irms = K * IAC
            # Return Values
            return (Irms, IAC, K)
        elif (alpha == None or omega == None):
            raise ValueError("ERROR: Inappropriate Arguments Provided.")
        # Calculate Instantaneous if all angular values provided
        else:
            # Convert Degrees to Radians
            omega = _np.radians(omega)
            alpha = _np.radians(alpha)
            theta = _np.radians(theta)
            # Calculate T
            T = X / (2 * _np.pi * f * R)  # seconds
            # Calculate iAC and iDC
            iAC = _np.sqrt(2) * V / Z * _np.sin(omega * t + alpha - theta)
            iDC = -_np.sqrt(2) * V / Z * _np.sin(alpha - theta) * _np.exp(-t / T)
            i = iAC + iDC
            # Return Values
            return (i, iAC, iDC, T)
    elif ((t != None and f == None) or (t == None and f != None)):
        raise ValueError("ERROR: Inappropriate Arguments Provided.\n" +
                         "Must provide both t and f or neither.")
    else:
        Iac = abs(V / Z)
        return (Iac)


# Define Voltage Divider Calculator
def voltdiv(Vin, R1, R2, Rload=None):
    r"""
    Electrical Voltage Divider Function.

    This function is designed to calculate the output
    voltage of a voltage divider given the input voltage,
    the resistances (or impedances) and the load resistance
    (or impedance) if present.

    .. math:: V_{out} = V_{in} * \frac{R_2}{R_1+R_2}

    .. math:: V_{out}=V_{in}*\frac{R_2||R_{load}}{R_1+(R_2||R_{load})}

    Parameters
    ----------
    Vin:    float
            The Input Voltage, may be real or complex
    R1:     float
            The top resistor of the divider (real or complex)
    R2:     float
            The bottom resistor of the divider, the one which
            the output voltage is measured across, may be
            either real or complex
    Rload:  float, optional
            The Load Resistor (or impedance), default=None

    Returns
    -------
    Vout:   float
            The Output voltage as measured across R2 and/or Rload
    """
    # Determine whether Rload is given
    if (Rload == None):  # No Load Given
        Vout = Vin * R2 / (R1 + R2)
    else:  # Load was given
        Rp = R2*Rload/(R2 + Rload)
        Vout = Vin * Rp / (R1 + Rp)
    return (Vout)


# Define Current Divider Calculator
def curdiv(Ri, Rset, Vin=None, Iin=None, Vout=False, combine=True):
    r"""
    Electrical Current Divider Function.

    This function is disigned to accept the input current, or input
    voltage to a resistor (or impedance) network of parallel resistors
    (impedances) and calculate the current through a particular element.

    Parameters
    ----------
    Ri:         float
                The Particular Resistor of Interest, should not be included in
                the tuple passed to Rset.
    Rset:       float
                Tuple of remaining resistances (impedances) in network.
    Vin:        float, optional
                The input voltage for the system, default=None
    Iin:        float, optional
                The input current for the system, default=None
    Vout:       bool, optional
                Control argument to enable return of the voltage across the
                resistor (impedance) of interest (Ri)
    combine:    bool, optional
                Control argument to force resistance combination. default=True

    Returns
    -------
    Opt1 - Ii:          The Current through the resistor (impedance) of interest
    Opt2 - (Ii,Vi):     The afore mentioned current, and voltage across the
                        resistor (impedance) of interest
    """
    # Validate Tuple
    if not isinstance(Rset, tuple):
        Rset = (Rset,)  # Set as Tuple
    # Calculate The total impedance
    if combine:
        # Combine tuples, then calculate total resistance
        Rtot = parallelz(Rset + (Ri,))
    else:
        Rtot = parallelz(Rset)
    # Determine Whether Input was given as Voltage or Current
    if (Vin != None and Iin == None):  # Vin Provided
        Iin = Vin / Rtot  # Calculate total current
        Ii = Iin * Rtot / Ri  # Calculate the current of interest
    elif (Vin == None and Iin != None):  # Iin provided
        Ii = Iin * Rtot / Ri  # Calculate the current of interest
    else:
        raise ValueError("ERROR: Too many or too few constraints provided.")
    if (Vout):  # Asked for voltage across resistor of interest
        Vi = Ii * Ri
        return (Ii, Vi)
    else:
        return (Ii)

#Induction Machine Slip
def induction_machine_slip(Nr, freq=60, poles=4):
    r"""
    Induction Machine slip calculator.

    This function is used to calculate the slip of an induction machine.

    .. math:: slip = 1 - \frac{Nr}{120*frac{freq}{poles}}

    Parameters
    ----------
    Nr: float, Induction Machine Speed (in rpm)
    freq: int, Supply AC frequency, default=60
    poles: Number of poles inside Induction Machine, default=4

    Returns
    -------
    slip: float, Induction Machine forward Slip
    """
    Ns = (120*freq)/poles
    return (Ns - Nr)/(Ns)

# Define Function to Evaluate Resistance Needed for LED
def led_resistor(Vsrc, Vfwd = 2, Ifwd = 20):
    r"""
    LED Resistor Calculator.

    This function will evaluate the necessary resistance value for a simple LED
    circuit with a voltage source, resistor, and LED.

    .. math:: R_\text{LED} = \frac{V_\text{SRC} - V_\text{FWD}}{I_\text{FWD}}

    Parameters
    ----------
    Vsrc:   float
            Source voltage, as measured across both LED and resistor in circuit.
    Vfwd:   float, optional
            Forward voltage of LED (or series LEDs if available), default=2
    Ifwd:   float, optional
            Forward current of LEDs in milliamps, default=20 (milliamps)
    
    Returns
    -------
    R:      float
            The resistance value most appropriate for the LED circuit.
    """
    # Calculate and Return!
    R = (Vsrc - Vfwd) / (Ifwd * 1000)
    return R


# Define Instantaneous Power Calculator
def instpower(P, Q, t, freq=60):
    r"""
    Instantaneous Power Function.

    This function is designed to calculate the instantaneous power at a
    specified time t given the magnitudes of P and Q.

    .. math:: P_{inst} = P+P*cos(2*\omega*t)-Q*sin(2*\omega*t)

    Parameters
    ----------
    P:      float
            Magnitude of Real Power
    Q:      float
            Magnitude of Reactive Power
    t:      float
            Time at which to evaluate
    freq:   float, optional
            System frequency (in Hz), default=60

    Returns
    -------
    Pinst:  float
            Instantaneous Power at time t
    """
    # Evaluate omega
    w = 2 * _np.pi * freq
    # Calculate
    Pinst = P + P * _np.cos(2 * w * t) - Q * _np.sin(2 * w * t)
    return (Pinst)


# Define Delta-Wye Impedance Network Calculator
def dynetz(delta=None, wye=None, round=None):
    r"""
    Delta-Wye Impedance Converter.

    This function is designed to act as the conversion utility
    to transform delta-connected impedance values to wye-
    connected and vice-versa.

    .. math::
       Z_{sum} = Z_{1/2} + Z_{2/3} + Z_{3/1}//
       Z_1 = \frac{Z_{1/2}*Z_{3/1}}{Z_{sum}}//
       Z_2 = \frac{Z_{1/2}*Z_{2/3}}{Z_{sum}}//
       Z_3 = \frac{Z_{2/3}*Z_{3/1}}{Z_{sum}}

    .. math::
       Z_{ms} = Z_1*Z_2 + Z_2*Z_3 + Z_3*Z_1//
       Z_{2/3} = \frac{Z_{ms}}{Z_1}//
       Z_{3/1} = \frac{Z_{ms}}{Z_2}//
       Z_{1/2} = \frac{Z_{ms}}{Z_3}

    Parameters
    ----------
    delta:  tuple of float, exclusive
            Tuple of the delta-connected impedance values as:
            { Z12, Z23, Z31 }, default=None
    wye:    tuple of float, exclusive
            Tuple of the wye-connected impedance valuse as:
            { Z1, Z2, Z3 }, default=None

    Returns
    -------
    delta-set:  tuple of float
                Delta-Connected impedance values { Z12, Z23, Z31 }
    wye-set:    tuple of float
                Wye-Connected impedance values { Z1, Z2, Z3 }
    """
    # Determine which set of impedances was provided
    if (delta != None and wye == None):
        Z12, Z23, Z31 = delta  # Gather particular impedances
        Zsum = Z12 + Z23 + Z31  # Find Sum
        # Calculate Wye Impedances
        Z1 = Z12 * Z31 / Zsum
        Z2 = Z12 * Z23 / Zsum
        Z3 = Z23 * Z31 / Zsum
        Zset = (Z1, Z2, Z3)
        if round != None: Zset = _np.around(Zset, round)
        return (Zset)  # Return Wye Impedances
    elif (delta == None and wye != None):
        Z1, Z2, Z3 = wye  # Gather particular impedances
        Zmultsum = Z1 * Z2 + Z2 * Z3 + Z3 * Z1
        Z23 = Zmultsum / Z1
        Z31 = Zmultsum / Z2
        Z12 = Zmultsum / Z3
        Zset = (Z12, Z23, Z31)
        if round != None: Zset = _np.around(Zset, round)
        return (Zset)  # Return Delta Impedances
    else:
        raise ValueError(
            "ERROR: Either delta or wye impedances must be specified."
        )

#calculating impedance of bridge network
def bridge_impedance(z1, z2, z3, z4, z5):
    r"""
    Bridge Impedance Calculator.
    
    The following condition describing the Wheatstone Bridge is utilized to
    ensure that current through `z5` will be zero.

    .. math:: z1 \cdot z3 = z2 \cdot z4
    
    .. image:: /static/WheatstoneBridgeCircuit.png
    
    Parameters
    ----------
    z1:     [float, complex]
            Bridge impedance 1
    z2:     [float, complex]
            Bridge impedance 2
    z3:     [float, complex]
            Bridge impedance 3
    z4:     [float, complex]
            Bridge impedance 4
    z5:     [float, complex]
            Detector impedance or impedance between two bridge branches

    Returns
    -------
    effective bridge impedance

    """
    if z1 * z3 == z2 * z4:
        return (z1 + z2) * (z3 + z4) / (z1 + z2 + z3 + z4)
    else:
        za, zb, zc = dynetz(delta = (z1, z5, z4))
        ze1 = zb + z2
        ze2 = zc + z3
        return za + (ze1*ze2)/(ze1+ze2)


# Define Single Line Power Flow Calculator
def powerflow(Vsend, Vrec, Xline):
    r"""
    Approximated Power-Flow Calculator.

    This function is designed to calculate the ammount of real
    power transferred from the sending end to the recieving end
    of an electrical line given the sending voltage (complex),
    the receiving voltage (complex) and the line impedance.

    .. math::
       P_{flow}=\frac{|V_{send}|*|V_{rec}|}{X_{line}}*sin(\theta_{send}
       -\theta_{rec})

    Parameters
    ----------
    Vsend:      complex
                The sending-end voltage, should be complex
    Vrec:       complex
                The receiving-end voltage, should be complex
    Xline:      float
                The line admitance, should be float

    Returns
    -------
    pflow:      float
                The Real power transferred from sending-end to
                receiving-end, positive values denote power
                flow from send to receive, negative values
                denote vice-versa.
    """
    # Evaluate the Input Terms
    Vs = abs(Vsend)
    ds = _c.phase(Vsend)
    Vr = abs(Vrec)
    dr = _c.phase(Vrec)
    # Calculate Power Flow
    pflow = (Vs * Vr) / (Xline) * _np.sin(ds - dr)
    return (pflow)


# Define Impedance From Power and X/R
def zsource(S, V, XoR, Sbase=None, Vbase=None, perunit=True):
    """
    Source Impedance Calculator.

    Used to calculate the source impedance given the apparent power
    magnitude and the X/R ratio.

    Parameters
    ----------
    S:          float
                The (rated) apparent power magnitude of the source.
                This may also be refferred to as the "Short-Circuit MVA"
    V:          float
                The (rated) voltage of the source terminals, not
                specifically identified as either Line-to-Line or Line-to-
                Neutral.
    XoR:        float
                The X/R ratio rated for the source, may optionally be a list
                of floats to accomidate sequence impedances or otherwise.
    Sbase:      float, optional
                The per-unit base for the apparent power. If set to
                None, will automatically force Sbase to equal S.
                If set to True will treat S as the per-unit value.
    Vbase:      float, optional
                The per-unit base for the terminal voltage. If set to
                None, will automaticlaly force Vbase to equal V. If
                set to True, will treat V as the per-unit value.
    perunit:    boolean, optional
                Control value to enable the return of output in per-
                unit base. default=True

    Returns
    -------
    Zsource_pu: complex
                The per-unit evaluation of the source impedance.
                Will be returned in ohmic (not per-unit) value if
                *perunit* argument is specified as False.
    """
    # Force Sbase and Vbase if needed
    if Vbase == None:
        Vbase = V
    if Sbase == None:
        Sbase = S
    # Prevent scaling if per-unit already applied
    if Vbase == True:
        Vbase = 1
    if Sbase == True:
        Sbase = 1
    # Set to per-unit
    Spu = S / Sbase
    Vpu = V / Vbase
    # Evaluate Zsource Magnitude
    Zsource_pu = Vpu ** 2 / Spu
    # Evaluate the angle
    nu = _np.degrees(_np.arctan(XoR))
    # Conditionally Evaluate Phasor Impedance
    if isinstance(nu, (list, _np.ndarray)):
        Zsource_pu = []
        for angle in nu:
            Zsource_pu.append(phasor(Zsource_pu, angle))
    else:
        Zsource_pu = phasor(Zsource_pu, nu)
    if not perunit:
        Zsource = Zsource_pu * Vbase ** 2 / Sbase
        return (Zsource)
    return (Zsource_pu)


# Define Impedance Decomposer
def zdecompose(Zmag, XoR):
    """
    Impedance Decomposition Function.

    A function to decompose the impedance magnitude into its
    corresponding resistance and reactance using the X/R ratio.

    It is possible to "neglect" R, or make it a very small number;
    this is done by setting the X/R ratio to a very large number
    (X being much larger than R).

    Parameters
    ----------
    Zmag:       float
                The magnitude of the impedance.
    XoR:        float
                The X/R ratio (reactance over impedance).

    Returns
    -------
    R:          float
                The resistance (in ohms)
    X:          float
                The reactance (in ohms)
    """
    # Evaluate Resistance
    R = Zmag / _np.sqrt(XoR ** 2 + 1)
    # Evaluate Reactance
    X = R * XoR
    # Return
    return (R, X)


# Define Power Reactance Calculator
def powerimpedance(S, V, PF=None, parallel=False, terms=False):
    r"""
    Impedance from Apparent Power Formula.

    Function to determine the ohmic resistance/reactance
    (impedance) represented by the apparent power (S).

    .. math:: R = \frac{V^2}{P} \hspace{2cm} X = \frac{V^2}{Q}
       :label: series-resistance

    .. math:: Z = \left(\frac{V^2}{S}\right)^*
       :label: series-impedance

    .. math:: Z = \left(\frac{V^2}{(3*S)}\right)^*
       :label: parallel

    This function can evaluate the component values for
    both series :eq:`series-resistance`/:eq:`series-impedance`
    and parallel :eq:`parallel` connected circuits.

    Parameters
    ----------
    S:          complex, float
                The apparent power of the passive element,
                may be purely resistive or purely reactive.
    V:          float
                The operating voltage of the passive element.
                Note that this is specifically not Line-Line or
                Line-Neutral voltage, rather the voltage of the
                element.
    PF:         float, optional
                The operating Power-Factor, should be specified
                if S is given as a float (not complex). Positive
                PF correlates to lagging, negative to leading.
                default=None
    parallel:   bool, optional
                Control point to specify whether the ohmic
                impedance should be returned as series components
                (False opt.) or parallel components (True opt.).
    terms:      bool, optional
                Control point to specify whether return should
                be made as resistance and reactance, or simply
                the complex impedance. Setting of False will
                return complex impedance, setting of True will
                return individual components (R, X).

    Returns
    -------
    R:          float
                The ohmic resistance required to consume the
                specified apparent power (S) at the rated
                voltage (V).
    X:          float
                The ohmic reactance required to consume the
                specified apparent power (S) at the rated
                voltage (V).
    """
    # Condition Inputs
    V = abs(V)
    # Test for Parallel Component Option and Evaluate
    if isinstance(S, complex) or PF != None:
        if PF != None:
            # Evaluate Elements
            P, Q, S, PF = powerset(S=S, PF=PF)
        else:
            P = S.real
            Q = S.imag
        # Compute Elements
        if parallel:
            Zp = V ** 2 / (3 * (P + 1j*Q))
        else:
            Zp = V ** 2 / (P + 1j*Q)
        Z = _np.conjugate(Zp)
        R = Z.real
        X = Z.imag
        # Conditionally Return as Impedance
        if terms:
            return (R, X)
        return Z
    # Not Complex (just R)
    R = V ** 2 / S
    return R


# Define Cold-Junction-Voltage Calculator
def coldjunction(Tcj, coupletype="K", To=None, Vo=None, P1=None, P2=None,
                 P3=None, P4=None, Q1=None, Q2=None, round=None):
    """
    Thermocouple Cold-Junction Formula.

    Function to calculate the expected cold-junction-voltage given
    the temperature at the cold-junction.

    Parameters
    ----------
    Tcj:        float
                The temperature (in degrees C) that the junction is
                currently subjected to.
    coupletype: string, optional
                Thermocouple Type, may be one of (B,E,J,K,N,R,S,T), default="K"
    To:         float, optional
                Temperature Constant used in Polynomial.
    Vo:         float, optional
                Voltage Constant used in Polynomial.
    P1:         float, optional
                Polynomial constant.
    P2:         float, optional
                Polynomial constant.
    P3:         float, optional
                Polynomial constant.
    P4:         float, optional
                Polynomial constant.
    Q1:         float, optional
                Polynomial constant.
    Q2:         float, optional
                Polynomial constant.
    round:      int, optional
                Control input to specify how many decimal places the result
                should be rounded to, default=1.

    Returns
    -------
    Vcj:        float
                The calculated cold-junction-voltage in volts.
    """
    # Condition Inputs
    coupletype = coupletype.upper()
    # Validate Temperature Range
    if coupletype == "B":
        if not (0 < Tcj and Tcj < 70):
            raise ValueError("Temperature out of range.")
    else:
        if not (-20 < Tcj and Tcj < 70):
            raise ValueError("Temperature out of range.")
    # Define Constant Lookup System
    lookup = ["B", "E", "J", "K", "N", "R", "S", "T"]
    if not (coupletype in lookup):
        raise ValueError("Invalid Thermocouple Type")
    index = lookup.index(coupletype)
    # Define Constant Dictionary
    # Load Data Into Terms
    parameters = {}
    for var in COLD_JUNCTION_DATA.keys():
        parameters[var] = parameters.get(var, None) or COLD_JUNCTION_DATA[var][index]
    To, Vo, P1, P2, P3, P4, Q1, Q2 = [parameters[key] for key in COLD_JUNCTION_KEYS]
    # Define Formula Terms
    tx = (Tcj - To)
    num = tx * (P1 + tx * (P2 + tx * (P3 + P4 * tx)))
    den = 1 + tx * (Q1 + Q2 * tx)
    Vcj = Vo + num / den
    # Round Value if Allowed
    if round != None:
        Vcj = _np.around(Vcj, round)
    # Return in milivolts
    return (Vcj * m)


# Define Thermocouple Temperature Calculation
def thermocouple(V, coupletype="K", fahrenheit=False, cjt=None, To=None,
                 Vo=None, P1=None, P2=None, P3=None, P4=None, Q1=None, Q2=None,
                 Q3=None, round=1):
    """
    Thermocouple Temperature Calculator.

    Utilizes polynomial formula to calculate the temperature being monitored
    by a thermocouple. Allows for various thermocouple types (B,E,J,K,N,R,S,T)
    and various cold-junction-temperatures.

    Parameters
    ----------
    V:          float
                Measured voltage (in Volts)
    coupletype: string, optional
                Thermocouple Type, may be one of (B,E,J,K,N,R,S,T), default="K"
    fahrenheit: bool, optional
                Control to enable return value as Fahrenheit instead of Celsius,
                default=False
    cjt:        float, optional
                Cold-Junction-Temperature
    To:         float, optional
                Temperature Constant used in Polynomial.
    Vo:         float, optional
                Voltage Constant used in Polynomial.
    P1:         float, optional
                Polynomial constant.
    P2:         float, optional
                Polynomial constant.
    P3:         float, optional
                Polynomial constant.
    P4:         float, optional
                Polynomial constant.
    Q1:         float, optional
                Polynomial constant.
    Q2:         float, optional
                Polynomial constant.
    Q3:         float, optional
                Polynomial constant.
    round:      int, optional
                Control input to specify how many decimal places the result
                should be rounded to, default=1.

    Returns
    -------
    T:          float
                The temperature (by default in degrees C, but optionally in
                degrees F) as computed by the function.
    """
    # Condition Inputs
    coupletype = coupletype.upper()
    V = V / m  # Scale volts to milivolts
    # Determine Cold-Junction-Voltage
    if cjt != None:
        Vcj = coldjunction(cjt, coupletype, To, Vo, P1, P2, P3, P4, Q1, Q2, round)
        V += Vcj / m
    # Define Constant Lookup System
    lookup = ["B", "E", "J", "K", "N", "R", "S", "T"]
    if not (coupletype in lookup):
        raise ValueError("Invalid Thermocouple Type")
    # Determine Array Selection
    vset = THERMO_COUPLE_VOLTAGES[coupletype]
    if V < vset[0] * m:
        raise ValueError("Voltage Below Lower Bound")
    elif vset[0] <= V < vset[1]:
        select = 0
    elif vset[1] <= V < vset[2]:
        select = 1
    elif vset[2] <= V < vset[3]:
        select = 2
    elif vset[3] <= V < vset[4]:
        select = 3
    elif vset[4] <= V <= vset[5]:
        select = 4
    elif vset[5] < V:
        raise ValueError("Voltage Above Upper Bound")
    else:
        raise ValueError("Internal Error!")
    # Load Data Into Terms
    parameters = {}
    for i, key in enumerate(THERMO_COUPLE_KEYS):
        parameters[key] = parameters.get(key, None) or THERMO_COUPLE_DATA[coupletype][i][select]
    Vo, To, P1, P2, P3, P4, Q1, Q2, Q3 = [parameters[key] for key in THERMO_COUPLE_KEYS]
    # Calculate Temperature in Degrees C
    num = (V - Vo) * (P1 + (V - Vo) * (P2 + (V - Vo) * (P3 + P4 * (V - Vo))))
    den = 1 + (V - Vo) * (Q1 + (V - Vo) * (Q2 + Q3 * (V - Vo)))
    temp = To + num / den
    # Return Temperature
    if fahrenheit:
        temp = (temp * 9 / 5) + 32
    temp = _np.around(temp, round)
    return (temp)


# Define RTD Calculator
def rtdtemp(RT, rtdtype="PT100", fahrenheit=False, Rref=None, Tref=None,
            a=None, round=1):
    """
    RTD Temperature Calculator.

    Evaluates the measured temperature based on the measured resistance
    and the RTD type.

    Parameters
    ----------
    RT:         float
                The measured resistance (in ohms).
    rtdtype:    string
                RTD Type string, may be one of: (PT100, PT1000,
                CU100, NI100, NI120, NIFE), default=PT100
    fahrenheit: bool, optional
                Control parameter to force return into degrees
                fahrenheit, default=False
    Rref:       float, optional
                Resistance reference, commonly used if non-standard
                RTD type being used. Specified in ohms.
    Tref:       float, optional
                Temperature reference, commonly used if non-standard
                RTD type being used. Specified in degrees Celsius.
    a:          float, optional
                Scaling value, commonly used if non-standard
                RTD type being used.
    round:      int, optional
                Control argument to specify number of decimal points
                in returned value.

    Returns
    -------
    temp:       float
                Calculated temperature, defaults to degrees Celsius.
    """
    # Load Variables
    if Rref == None:
        Rref = RTD_TYPES[rtdtype][0]
    if Tref == None:
        Tref = 0
    if a == None:
        a = RTD_TYPES[rtdtype][1]
    # Define Terms
    num = RT - Rref + Rref * a * Tref
    den = Rref * a
    temp = num / den
    # Return Temperature
    if fahrenheit:
        temp = (temp * 9 / 5) + 32
    temp = _np.around(temp, round)
    return (temp)


# Define function to find VDC setpoint
def vscdcbus(VLL, Zs, P, Q=0, mmax=0.8, debug=False):
    """
    Voltage Sourced Converter DC Bus Voltage Function.

    The purpose of this function is to calculate the
    required DC-bus voltage for a Voltage-Sourced-
    Converter (VSC) given the desired P/Q parameters
    and the known source impedance (Vs) of the VSC.

    Parameters
    ----------
    VLL:    complex
            Line-to-Line voltage on the line-side of
            the source impedance.
    Zs:     complex
            The source impedance of the VSC
    P:      float
            The desired real-power output
    Q:      float, optional
            The desired reactive-power output, default=0
    mmax:   float, optional
            The maximum of the m value for the converter
            default=0.8
    debug:  bool, optional
            Control value to enable printing stages of
            the calculation, default=False

    Returns
    -------
    VDC:    float
            The DC bus voltage.
    """
    # Determine the Load Current
    Iload = _np.conj((P + 1j * Q) / (VLL * _np.sqrt(3)))
    # Evaluate the Terminal Voltage
    Vtln = abs(VLL / _np.sqrt(3) + Iload * Zs)
    # Find the Peak Terminal Voltage
    Vtpk = _np.sqrt(2) * Vtln
    # Calculate the VDC value
    VDC = 2 * Vtpk / mmax
    if debug:
        print("Iload", Iload)
        print("Vtln", Vtln)
        print("Vtpk", Vtpk)
        print("VDC", VDC)
    return (VDC)


# Define kp/ki/w0L calculating function
def vscgains(Rs, Ls, tau=0.005, freq=60):
    """
    Voltage Sourced Converter Gains Calculator.

    This function is designed to calculate the kp, ki,
    and omega-not-L values for a Phase-Lock-Loop based VSC.

    Parameters
    ----------
    Rs:     float
            The equiv-resistance (in ohms) of the VSC
    Ls:     float
            The equiv-inductance (in Henrys) of the VSC
    tau:    float, optional
            The desired time-constant, default=0.005
    freq:   float, optional
            The system frequency (in Hz), default=60

    Returns
    -------
    kp:     float
            The Kp-Gain Value
    ki:     float
            The Ki-Gain Value
    w0L:    float
            The omega-not-L gain value
    """
    # Calculate kp
    kp = Ls / tau
    # Calculate ki
    ki = kp * Rs / Ls
    # Calculate w0L
    w0L = 2 * _np.pi * freq * Ls
    return (kp, ki, w0L)


# Define Convolution Bar-Graph Function:
def convbar(h, x, outline=True):
    """
    Convolution Bar-Graph Plotter Function.

    Generates plots of each of two input arrays as bar-graphs, then
    generates a convolved bar-graph of the two inputs to demonstrate
    and illustrate convolution, typically for an educational purpose.

    Examples
    --------
    >>> import numpy as np
    >>> import electricpy as ep
    >>> h = np.array([0, 1, 1, 1, 0])
    >>> x = np.array([0, 1, 1, 1, 0])
    >>> ep.convbar(h, x)
    
    .. image:: /static/convbar-example.png

    Parameters
    ----------
    h:      numpy.ndarray
            Impulse Response - Given as Array (Prefferably Numpy Array)
    x:      numpy.ndarray
            Input Function - Given as Array (Prefferably Numpy Array)
    """
    # The impulse response
    M = len(h)
    t = _np.arange(M)
    # Plot
    _plt.subplot(121)
    if (outline): _plt.plot(t, h, color='red')
    _plt.bar(t, h, color='black')
    _plt.xticks([0, 5, 9])
    _plt.ylabel('h')
    _plt.title('Impulse Response')
    _plt.grid()

    # The input function
    N = len(x)
    s = _np.arange(N)
    # Plot
    _plt.subplot(122)
    if (outline): _plt.plot(s, x, color='red')
    _plt.bar(s, x, color='black')
    _plt.xticks([0, 10, 19])
    _plt.title('Input Function')
    _plt.grid()
    _plt.ylabel('x')

    # The output
    L = M + N - 1
    w = _np.arange(L)
    _plt.figure(3)
    y = _np.convolve(h, x)
    if (outline): _plt.plot(w, y, color='red')
    _plt.bar(w, y, color='black')
    _plt.ylabel('y')
    _plt.grid()
    _plt.title('Convolved Output')
    return _plt


# Define Peak Calculator
def peak(val):
    r"""
    Sinusoid RMS to Peak Converter.

    Provides a readable format to convert an RMS (Root-Mean-Square) value to its
    peak representation. Performs a simple multiplication with the square-root
    of two.

    .. math:: V_{\text{peak}} = \sqrt{2} \cdot V_{\text{RMS}}

    Examples
    --------
    >>> import electricpy as ep
    >>> ep.peak(120)
    169.7056274847714
    """
    return (_np.sqrt(2) * val)


# Define RMS Calculator
def rms(val):
    r"""
    Sinusoid Peak to RMS Converter.

    Provides a readable format to convert a peak value to its RMS
    (Root-Mean-Square) representation. Performs a simple division by the
    square-root of two.

    .. math:: V_{\text{RMS}} = \frac{V_{\text{peak}}}{\sqrt{2}}

    Examples
    --------
    >>> import electricpy as ep
    >>> ep.rms(169.7)
    119.99602076735711
    """
    return (val * _np.sqrt(0.5))


# Define Normalized Power Spectrum Function
def wrms(func, dw=0.1, NN=100, quad=False, plot=True,
         title="Power Density Spectrum", round=3):
    """
    WRMS Function.

    This function is designed to calculate the RMS bandwidth (Wrms) using a
    numerical process.

    Parameters
    ----------
    func:       function
                The callable function to use for evaluation
    dw:         float, optional
                The delta-omega to be used, default=0.1
    NN:         int, optional
                The total number of points, default=100
    quad:       bool, optional
                Control value to enable use of integrals
                default=False
    plot:       bool, optional
                Control to enable plotting, default=True
    title:      string, optional
                Title displayed with plot,
                default="Power Density Spectrum"
    round:      int, optional
                Control to round the Wrms on plot,
                default=3

    Returns
    -------
    W:          float
                Calculated RMS Bandwidth (rad/sec)
    """
    # Define omega
    omega = _np.linspace(0, (NN - 1) * dw, NN)
    # Initialize Fraction Terms
    Stot = Sw2 = 0
    # Power Density Spectrum
    Sxx = _np.array([])
    for n in range(NN):
        # Calculate Power Density Spectrum
        Sxx = _np.append(Sxx, func(omega[n]))
        Stot = Stot + Sxx[n]
        Sw2 = Sw2 + (omega[n] ** 2) * Sxx[n]
    if (quad):
        def intf(w):
            return (w ** 2 * func(w))

        num = integrate(intf, 0, _np.inf)[0]
        den = integrate(func, 0, _np.inf)[0]
        # Calculate W
        W = _np.sqrt(num / den)
    else:
        # Calculate W
        W = _np.sqrt(Sw2 / Stot)
    Wr = _np.around(W, round)
    # Plot Upon Request
    if (plot):
        _plt.plot(omega, Sxx)
        _plt.title(title)
        # Evaluate Text Location
        x = 0.65 * max(omega)
        y = 0.80 * max(Sxx)
        _plt.text(x, y, "Wrms: " + str(Wr))
        _plt.show()
    # Return Calculated RMS Bandwidth
    return (W)


# Define Hartley's Equation for Data Capacity
def hartleydata(BW, M):
    """
    Hartley Data Function.

    Function to calculate Hartley's Law, the maximum data rate achievable for
    a given noiseless channel.

    Parameters
    ----------
    BW:         float
                Bandwidth of the data channel.
    M:          float
                Number of signal levels.

    Returns
    -------
    C:          float
                Capacity of channel (in bits per second)
    """
    C = 2 * BW * _np.log2(M)
    return (C)


# Define Shannon's Equation For Data Capacity
def shannondata(BW, S, N):
    """
    Shannon Data Function.

    Function to calculate the maximum data rate that may be achieved given a
    data channel and signal/noise characteristics using Shannon's equation.

    Parameters
    ----------
    BW:         float
                Bandwidth of the data channel.
    S:          float
                Signal strength (in Watts).
    N:          float
                Noise strength (in Watts).

    Returns
    -------
    C:          float
                Capacity of channel (in bits per second)
    """
    C = BW * _np.log2(1 + S / N)
    return (C)


# Define CRC Generator (Sender Side)
def crcsender(data, key):
    """
    CRC Sender Function.

    Function to generate a CRC-embedded message ready for transmission.

    Contributing Author Credit:
    Shaurya Uppal
    Available from: geeksforgeeks.org

    Parameters
    ----------
    data:       string of bits
                The bit-string to be encoded.
    key:        string of bits
                Bit-string representing key.

    Returns
    -------
    codeword:   string of bits
                Bit-string representation of
                encoded message.
    """
    # Define Sub-Functions
    def xor(a, b):
        # initialize result
        result = []

        # Traverse all bits, if bits are
        # same, then XOR is 0, else 1
        for i in range(1, len(b)):
            if a[i] == b[i]:
                result.append('0')
            else:
                result.append('1')

        return (''.join(result))

    # Performs Modulo-2 division
    def mod2div(divident, divisor):
        # Number of bits to be XORed at a time.
        pick = len(divisor)

        # Slicing the divident to appropriate
        # length for particular step
        tmp = divident[0: pick]

        while pick < len(divident):

            if tmp[0] == '1':

                # replace the divident by the result
                # of XOR and pull 1 bit down
                tmp = xor(divisor, tmp) + divident[pick]

            else:  # If leftmost bit is '0'

                # If the leftmost bit of the dividend (or the
                # part used in each step) is 0, the step cannot
                # use the regular divisor; we need to use an
                # all-0s divisor.
                tmp = xor('0' * pick, tmp) + divident[pick]

                # increment pick to move further
            pick += 1

        # For the last n bits, we have to carry it out
        # normally as increased value of pick will cause
        # Index Out of Bounds.
        if tmp[0] == '1':
            tmp = xor(divisor, tmp)
        else:
            tmp = xor('0' * pick, tmp)

        checkword = tmp
        return (checkword)

    # Condition data
    data = str(data)
    # Condition Key
    key = str(key)
    l_key = len(key)

    # Appends n-1 zeroes at end of data
    appended_data = data + '0' * (l_key - 1)
    remainder = mod2div(appended_data, key)

    # Append remainder in the original data
    codeword = data + remainder
    return (codeword)


# Define CRC Generator (Sender Side)
def crcremainder(data, key):
    """
    CRC Remainder Function.

    Function to calculate the CRC remainder of a CRC message.

    Contributing Author Credit:
    Shaurya Uppal
    Available from: geeksforgeeks.org

    Parameters
    ----------
    data:       string of bits
                The bit-string to be decoded.
    key:        string of bits
                Bit-string representing key.

    Returns
    -------
    remainder: string of bits
                Bit-string representation of
                encoded message.
    """
    # Define Sub-Functions
    def xor(a, b):
        # initialize result
        result = []

        # Traverse all bits, if bits are
        # same, then XOR is 0, else 1
        for i in range(1, len(b)):
            if a[i] == b[i]:
                result.append('0')
            else:
                result.append('1')

        return (''.join(result))

    # Performs Modulo-2 division
    def mod2div(divident, divisor):
        # Number of bits to be XORed at a time.
        pick = len(divisor)

        # Slicing the divident to appropriate
        # length for particular step
        tmp = divident[0: pick]

        while pick < len(divident):

            if tmp[0] == '1':

                # replace the divident by the result
                # of XOR and pull 1 bit down
                tmp = xor(divisor, tmp) + divident[pick]

            else:  # If leftmost bit is '0'

                # If the leftmost bit of the dividend (or the
                # part used in each step) is 0, the step cannot
                # use the regular divisor; we need to use an
                # all-0s divisor.
                tmp = xor('0' * pick, tmp) + divident[pick]

                # increment pick to move further
            pick += 1

        # For the last n bits, we have to carry it out
        # normally as increased value of pick will cause
        # Index Out of Bounds.
        if tmp[0] == '1':
            tmp = xor(divisor, tmp)
        else:
            tmp = xor('0' * pick, tmp)

        checkword = tmp
        return (checkword)

    # Condition data
    data = str(data)
    # Condition Key
    key = str(key)
    l_key = len(key)

    # Appends n-1 zeroes at end of data
    appended_data = data + '0' * (l_key - 1)
    remainder = mod2div(appended_data, key)

    return (remainder)


# Define String to Bits Function
def string_to_bits(str):
    # noqa: D401   "String" is an intended leading word.
    """
    String to Bits Converter.

    Converts a Pythonic string to the string's binary representation.

    Parameters
    ----------
    str:        string
                The string to be converted.

    Returns
    -------
    data:       string
                The binary representation of the
                input string.
    """
    data = (''.join(format(ord(x), 'b') for x in str))
    return (data)


# Define Per-Unit Impedance Formula
def zpu(S, VLL=None, VLN=None):
    r"""
    Per-Unit Impedance Evaluator.

    Evaluates the per-unit impedance value given the per-unit power and voltage
    bases.

    .. math:: Z_{pu}=\frac{V_{LL}^2}{S}

    .. math:: Z_{pu}=\frac{(\sqrt{3}*V_{LN})^2}{S}

    Parameters
    ----------
    S:          float
                The per-unit power base.
    VLL:        float, optional
                The Line-to-Line Voltage; default=None
    VLN:        float, optional
                The Line-to-Neutral Voltage; default=None

    Returns
    -------
    Zbase:      float
                The per-unit impedance base.
    """
    if (VLL == None and VLN == None):
        raise ValueError("ERROR: One voltage must be provided.")
    if VLL != None:
        return (VLL ** 2 / S)
    else:
        return ((_np.sqrt(3) * VLN) ** 2 / S)


# Define Per-Unit Current Formula
def ipu(S, VLL=None, VLN=None, V1phs=None):
    r"""
    Per-Unit Current Evaluator.

    Evaluates the per-unit current value given the per-unit
    power and voltage bases.

    .. math:: I_{pu}=\frac{S}{\sqrt{3}*V_{LL}}

    .. math:: I_{pu}=\frac{S}{3*V_{LN}}

    Parameters
    ----------
    S:          float
                The per-unit power base.
    VLL:        float, optional
                The Line-to-Line Voltage; default=None
    VLN:        float, optional
                The Line-to-Neutral Voltage; default=None
    V1phs:      float, optional
                The voltage base of the single phase system.

    Returns
    -------
    Ibase:      float
                The per-unit current base.
    """
    if (VLL == None and VLN == None):
        raise ValueError("ERROR: One voltage must be provided.")
    if VLL != None:
        return (S / (_np.sqrt(3) * VLL))
    elif VLN != None:
        return (S / (3 * VLN))
    else:
        return (S / V1phs)


# Define Per-Unit Change of Base Function
def puchgbase(quantity, puB_old, puB_new):
    r"""
    Per-Unit Change of Base Function.

    Performs a per-unit change of base operation for the given
    value constrained by the old base and new base.

    .. math:: Z_{pu-new}=Z_{pu-old}*\frac{BASE_{OLD}}{BASE_{NEW}}

    Parameters
    ----------
    quantity:   complex
                Current per-unit value in old base.
    puB_old:    float
                Old per-unit base.
    puB_new:    float
                New per-unit base.

    Returns
    -------
    pu_new:     complex
                New per-unit value.
    """
    pu_new = quantity * puB_old / puB_new
    return (pu_new)


# Define Recomposition Function
def zrecompose(z_pu, S3phs, VLL=None, VLN=None):
    """
    Impedance from Per-Unit System Evaluator.

    Function to reverse per-unit conversion and return the ohmic value
    of an impedance given its per-unit parameters of R and X (as Z).

    Parameters
    ----------
    z_pu:       complex
                The per-unit, complex value corresponding to the
                impedance
    S3phs:      float
                The total three-phase power rating of the system.
    VLL:        float, optional
                The Line-to-Line Voltage; default=None
    VLN:        float, optional
                The Line-to-Neutral Voltage; default=None

    Returns
    -------
    z:          complex
                The ohmic impedance evaluated from the per-unit base.
    """
    # Evaluate the per-unit impedance
    zbase = zpu(S3phs, VLL, VLN)
    # Evaluate the impedance
    z = z_pu * zbase
    return (z)


# Define X/R Recomposition Function
def rxrecompose(x_pu, XoR, S3phs=None, VLL=None, VLN=None):
    """
    Resistance/Reactance from Per-Unit System Evaluator.

    Function to reverse per-unit conversion and return the ohmic value
    of an impedance given its per-unit parameters of X.

    Parameters
    ----------
    x_pu:       float
                The per-unit, complex value corresponding to the
                impedance
    XoR:        float
                The X/R ratio (reactance over impedance).
    S3phs:      float, optional
                The total three-phase power rating of the system.
                If left as None, the per-unit values will be set
                to 1, resulting in an unscaled impedance
    VLL:        float, optional
                The Line-to-Line Voltage; default=None
    VLN:        float, optional
                The Line-to-Neutral Voltage; default=None

    Returns
    -------
    z:          complex
                The ohmic impedance evaluated from the per-unit base.
    """
    # Ensure Absolute Value
    x_pu = abs(x_pu)
    # Find R from X/R
    r_pu = x_pu / XoR
    # Compose into z
    z_pu = r_pu + 1j * x_pu
    # Recompose
    if S3phs == None:
        return (z_pu)
    else:
        z = zrecompose(z_pu, S3phs, VLL, VLN)
        return (z)


# Define Generator Internal Voltage Calculator
def geninternalv(I, Zs, Vt, Vgn=None,Zm=None, Zmp=None, Zmpp=None, Ip=None, Ipp=None):
    """
    Electric Generator Internal Voltage Evaluator.

    Evaluates the internal voltage for a generator given the
    generator's internal impedance and internal mutual coupling
    impedance values.

    Parameters
    ----------
    I:          complex
                The current on the phase of interest.
    Zs:         complex
                The internal impedance of the phase of
                interest in ohms.
    Vt:         complex
                The generator's terminal voltage.
    Vgn:        complex, optional
                The ground-to-neutral connection voltage.
    Zmp:        complex, optional
                The mutual coupling with the first additional
                phase impedance in ohms.
    Zmpp:       complex, optional
                The mutual coupling with the second additional
                phase impedance in ohms.
    Ip:         complex, optional
                The first mutual phase current in amps.
    Ipp:        complex, optional
                The second mutual phase current in amps.

    Returns
    -------
    Ea:         complex
                The internal voltage of the generator.
    """
    # All Parameters Provided
    if Zmp == Zmpp == Ip == Ipp != None:
        if Vgn == None:
            Vgn = 0
        Ea = Zs * I + Zmp * Ip + Zmpp * Ipp + Vt + Vgn
    # Select Parameters Provided
    elif Vgn == Zm == Ip == Ipp == None:
        Ea = Zs * I + Vt
    # Invalid Parameter Set
    else:
        raise ValueError("Invalid Parameter Set")
    return (Ea)


# FFT Coefficient Calculator Function
def funcfft(func, minfreq=60, maxmult=15, complex=False):
    """
    FFT Evaluator for Callable Functions.

    Given the callable function handle for a periodic function,
    evaluates the harmonic components of the function.

    Parameters
    ----------
    func:       function
                Callable function from which to evaluate values.
    minfreq:    float, optional
                Minimum frequency (in Hz) at which to evaluate FFT.
                default=60
    maxmult:    int, optional
                Maximum harmonic (multiple of minfreq) which to
                evaluate. default=15
    complex:    bool, optional
                Control argument to force returned values into
                complex format.

    Returns
    -------
    DC:         float
                The DC offset of the FFT result.
    A:          list of float
                The real components from the FFT.
    B:          list of float
                The imaginary components from the FFT.
    """
    # Apply Nyquist scaling
    NN = 2 * maxmult + 2
    # Determine Time from Fundamental Frequency
    T = 1 / minfreq
    # Generate time range to apply for FFT
    t, dt = _np.linspace(0, T, NN, endpoint=False, retstep=True)
    # Evaluate FFT
    y = _np.fft.rfft(func(t)) / t.size
    # Return Complex Values
    if complex:
        return (y)
    # Split out useful values
    else:
        y *= 2
        return (y[0].real, y[1:-1].real, -y[1:-1].imag)


def sampfft(data, dt, minfreq=60.0, complex=False):
    """
    Sample Dataset FFT Evaluator.

    Given a data array and the delta-t for the data array, evaluates
    the harmonic composition of the data.

    Parameters
    ----------
    data:       numpy.ndarray
                Numpy data array containing 1-D values.
    dt:         float
                Time-difference (delta-t) between data samples.
    minfreq:    float, optional
                Minimum frequency (in Hz) at which to evaluate FFT.
                default=60
    complex:    bool, optional
                Control argument to force returned values into
                complex format.

    Returns
    -------
    DC:         float
                The DC offset of the FFT result.
    A:          list of float
                The real components from the FFT.
    B:          list of float
                The imaginary components from the FFT.
    """
    # Calculate Terms
    FR = 1 / (dt * len(data))
    NN = 1 // (dt * minfreq)
    # Test for Invalid System
    if FR > minfreq:
        raise ValueError(
            "Too few data samples to evaluate FFT at specified minimum "
            "frequency."
        )
    elif FR == minfreq:
        # Evaluate FFT
        y = _np.fft.rfft(data) / len(data)
    else:
        # Slice data array to appropriate fundamental frequency
        cut_data = data[:int(NN)]
        # Evaluate FFT
        y = _np.fft.rfft(cut_data) / len(cut_data)
    # Return Complex Values
    if complex:
        return (y)
    # Split out useful values
    else:
        y *= 2
        return (y[0].real, y[1:-1].real, -y[1:-1].imag)


# Define FFT Plotting Function
def fftplot(dc, real, imag=None, title="Fourier Coefficients"):
    """
    FFT System Plotter.

    Plotting function for FFT (harmonic) values, plots the DC, Real, and
    Imaginary components.

    Parameters
    ----------
    dc:         float
                The DC offset term
    real:       list of float
                Real terms of FFT (cosine terms)
    imag:       list of float, optional
                Imaginary terms of FFT (sine terms)
    title:      str, optional
                String appended to plot title,
                default="Fourier Coefficients"
    
    Returns
    -------
    matplotlib.pyplot:  Plotting object to be used for additional configuration
                        or plotting.
    """
    # Define Range values for plots
    rng = range(1, len(real) + 1, 1)
    xtic = range(0, len(real) + 1, 1)
    # Set up Arguments
    a0x = [0, 0]
    a0y = [0, dc / 2]
    # Plot
    _plt.title(title)
    _plt.plot(a0x, a0y, 'g', label="DC-Term")
    _plt.stem(
        rng,
        real,
        linefmt='r',
        markerfmt='ro',
        label="Real-Terms",
        use_line_collection=True
    )
    if imag != None:
        _plt.stem(
            rng,
            imag,
            linefmt='b',
            markerfmt='bo',
            label="Imaginary-Terms",
            use_line_collection=True
        )
    _plt.xlabel("Harmonics (Multiple of Fundamental)")
    _plt.ylabel("Harmonic Magnitude")
    _plt.axhline(0.0, color='k')
    _plt.legend()
    if (len(xtic) < 50):
        _plt.xticks(xtic)
    return _plt


# Define FFT Composition Plotting Function
def fftsumplot(dc, real, imag=None, freq=60, xrange=None, npts=1000,
               plotall=False, title="Fourier Series Summation"):
    """
    FFT Summation Plotter.

    Function to generate the plot of the sumed FFT results.

    Parameters
    ----------
    dc:         float
                The DC offset term
    real:       list of float
                Real terms of FFT (cosine terms)
    imag:       list of float
                Imaginary terms of FFT (sine terms)
    freq:       float, optional
                Fundamental (minimum nonzero) frequency in Hz,
                default=60
    xrange:     list of float, optional
                List of two floats containing the minimum
                time and the maximum time.
    npts:       int, optional
                Number of time step points, default=1000
    title:      str, optional
                String appended to plot title,
                default="Fourier Series Summation"
    
    Returns
    -------
    matplotlib.pyplot:  Plotting object to be used for additional configuration
                        or plotting.
    """
    # Determine the number (N) of terms
    N = len(real)
    # Determine the system period (T)
    T = 1 / freq
    # Generate Domain Array
    if xrange == None:
        x = _np.linspace(0, T, npts)
    else:
        x = _np.linspace(xrange[0], xrange[1], npts)
    # Initialize output with DC term
    yout = _np.ones(len(x)) * dc
    # Plot each iteration of the Fourier Series
    for k in range(1, N):
        if plotall:
            _plt.plot(x, yout)
        yout += real[k - 1] * _np.cos(k * 2 * _np.pi * x / T)
        if imag != None:
            yout += imag[k - 1] * _np.sin(k * 2 * _np.pi * x / T)
    _plt.plot(x, yout)
    _plt.title(title)
    _plt.xlabel("Time (seconds)")
    _plt.ylabel("Magnitude")
    return _plt


# Define harmonic system generation function
def harmonics(real, imag=None, dc=0, freq=60, domain=None):
    """
    Harmonic Function Generator.

    Generate a function or dataset for a harmonic system
    given the real (cosine), imaginary (sine), and DC
    components of the system.

    Parameters
    ----------
    real:       list of float
                The real (cosine) component coefficients
                for the harmonic system.
    imag:       list of float, optional
                The imaginary (sine) component coefficients
                for the harmonic system.
    dc:         float, optional
                The DC offset for the harmonic system,
                default=0
    freq:       float, optional
                The fundamental frequency of the system in
                Hz, default=60
    domain:     list of float, optional
                Domain of time samples at which to calculate
                the harmonic system, must be array-like, will
                cause function to return numpy array instead
                of function object.

    Returns
    -------
    system:     function
                Function object handle which can be used to
                call the function to evaluate the harmonic
                system at specified times.
    """
    # Validate Inputs
    if not isinstance(real, (list, _np.ndarray)):
        raise ValueError("Argument *real* must be array-like.")
    if imag != None and not isinstance(imag, (list, _np.ndarray)):
        raise ValueError("Argument *imag* must be array-like.")
    # Calculate Omega
    w = 2 * _np.pi * freq

    def _harmonic_(t):
        out = dc
        for k in range(len(real)):
            # Evaluate Current Coefficient
            A = real[k]
            if imag != None:
                B = imag[k]
            else:
                B = 0
            m = k + 1
            # Calculate Output
            out += A * _np.cos(m * w * t) + B * _np.sin(m * w * t)
        # Return Value
        return (out)

    if domain is None:
        return _harmonic_ # Return as callable for external use
    else:
        return _harmonic_(domain)


# Define Single Phase Motor Startup Capacitor Formula
def motorstartcap(V, I, freq=60):
    """
    Single Phase Motor Starting Capacitor Function.

    Function to evaluate a reccomended value for the
    startup capacitor associated with a single phase
    motor.

    Parameters
    ----------
    V:          float
                Magnitude of motor terminal voltage in volts.
    I:          float
                Magnitude of motor no-load current in amps.
    freq:       float, optional
                Motor/System frequency, default=60.

    Returns
    -------
    C:          float
                Suggested capacitance in Farads.
    """
    # Condition Inputs
    I = abs(I)
    V = abs(V)
    # Calculate Capacitance
    return I / (2 * _np.pi * freq * V)


# Define Power Factor Correction Function
def pfcorrection(S, PFold, PFnew, VLL=None, VLN=None, V=None, freq=60):
    """
    Power Factor Correction Function.

    Function to evaluate the additional reactive power and
    capacitance required to achieve the desired power factor
    given the old power factor and new power factor.

    Parameters
    ----------
    S:          float
                Apparent power consumed by the load.
    PFold:      float
                The current (old) power factor, should be a decimal
                value.
    PFnew:      float
                The desired (new) power factor, should be a decimal
                value.
    VLL:        float, optional
                The Line-to-Line Voltage; default=None
    VLN:        float, optional
                The Line-to-Neutral Voltage; default=None
    V:          float, optional
                Voltage across the capacitor, ignores line-to-line
                or line-to-neutral constraints. default=None
    freq:       float, optional
                System frequency, default=60

    Returns
    -------
    C:          float
                Required capacitance in Farads.
    Qc:         float
                Difference of reactive power, (Qc = Qnew - Qold)
    """
    # Condition Inputs
    S = abs(S)
    # Calculate Initial Terms
    Pold = S * PFold
    Qold = _np.sqrt(S ** 2 - Pold ** 2)
    # Evaluate Reactive Power Requirements
    Scorrected = Pold / PFnew
    Qcorrected = _np.sqrt(Scorrected ** 2 - Pold ** 2)
    Qc = Qold - Qcorrected
    # Evaluate Capacitance Based on Voltage Input
    if VLL == VLN == V == None:
        raise ValueError("One voltage must be specified.")
    elif VLN != None:
        C = Qc / (2 * _np.pi * freq * 3 * VLN ** 2)
    else:
        if VLL != None:
            V = VLL
        C = Qc / (2 * _np.pi * freq * V ** 2)
    # Return Value
    return (C, Qc)


# Define Apparent Power / Voltage / Current Relation Function
def acpiv(S=None, I=None, VLL=None, VLN=None, V=None, PF=None):
    """
    AC Power-Voltage-Current Relation Function.

    Relationship function to return apparent power, voltage, or
    current in one of various forms.

    Parameters
    ----------
    S:          complex, optional
                Apparent power, may be single or three-phase,
                specified in volt-amps (VAs)
    I:          complex, optional
                Phase current in amps
    VLL:        complex, optional
                Line-to-Line voltage in volts
    VLN:        complex, optional
                Line-to-Neutral voltage in volts
    V:          complex, optional
                Single-phase voltage in volts

    Returns
    -------
    S:          complex
                Apparent power, returned only if one voltage
                and current is specified
    I:          complex
                Phase current, returned only if one voltage
                and apparent power is specified
    VLL:        complex
                Line-to-Line voltage, returned only if current
                and apparent power specified, returned as set
                with other voltages in form: (VLL, VLN, V)
    VLN:        complex
                Line-to-Neutral voltage, returned only if
                current and apparent power specified, returned
                as set with other voltages in form: (VLL, VLN, V)
    V:          complex
                Single-phase voltage, returned only if current
                and apparent power specified, returned as set
                with other voltages in form: (VLL, VLN, V)
    PF:         float, optional
                Supporting argument to convert floating-point
                apparent power to complex representation.
    """
    # Validate Inputs
    if S == I == None:
        raise ValueError("To few arguments.")
    # Convert Apparent Power to Complex
    if PF != None:
        S = S * PF + 1j * _np.sqrt(S ** 2 - (S * PF) ** 2)
    # Solve Single-Phase
    if V != None:
        if S == None:  # Solve for Apparent Power
            S = V * _np.conj(I)
            return (S)
        else:  # Solve for Current
            I = _np.conj(S / V)
            return (I)
    # Solve Line-to-Line
    elif VLL != None:
        if S == None:  # Solve for Apparent Power
            S = _np.sqrt(3) * VLL * _np.conj(I)
            return (S)
        else:  # Solve for Current
            I = _np.conj(S / (_np.sqrt(3) * VLL))
            return (I)
    # Solve Line-to-Neutral
    elif VLN != None:
        if S == None:  # Solve for Apparent Power
            S = 3 * VLN * _np.conj(I)
            return (S)
        else:  # Solve for Current
            I = _np.conj(S / (3 * VLN))
            return (I)
    # Solve for Voltages
    else:
        V = S / _np.conj(I)
        VLL = S / (_np.sqrt(3) * _np.conj(I))
        VLN = S / (3 * _np.conj(I))
        return (VLL, VLN, V)


# Define Primary Ratio Function
def primary(val, Np, Ns=1, invert=False):
    """
    Electrical Transformer Primary Evaluator.

    Returns a current or voltage value reflected across
    a transformer with a specified turns ratio Np/Ns.
    Converts to the primary side.

    Parameters
    ----------
    val:        complex
                Value to be reflected across transformer.
    Np:         float
                Number of turns on primary side.
    Ns:         float, optional
                Number of turns on secondary side.
    invert:     bool, optional
                Control argument to invert the turns ratio,
                used when reflecting current across a
                voltage transformer, or voltage across a
                current transformer.

    Returns
    -------
    reflection: complex
                The reflected value referred to the primary
                side according to Np and Ns.
    """
    if invert:
        return (val * Ns / Np)
    return (val * Np / Ns)


# Define Secondary Ratio Function
def secondary(val, Np, Ns=1, invert=False):
    """
    Electrical Transformer Secondary Evaluator.

    Returns a current or voltage value reflected across
    a transformer with a specified turns ratio Np/Ns.
    Converts to the secondary side.

    Parameters
    ----------
    val:        complex
                Value to be reflected across transformer.
    Np:         float
                Number of turns on primary side.
    Ns:         float, optional
                Number of turns on secondary side.
    invert:     bool, optional
                Control argument to invert the turns ratio,
                used when reflecting current across a
                voltage transformer, or voltage across a
                current transformer.

    Returns
    -------
    reflection: complex
                The reflected value referred to the secondary
                side according to Np and Ns.
    """
    if invert:
        return (val * Np / Ns)
    return (val * Ns / Np)


def tap_changing_transformer(Vgen, Vdis, Pload, Qload, R, X):
    r"""
    Calculate Turn Ratio of Load Tap Changing Transformer.

    The purpose of a tap changer is to regulate the output voltage of a
    transformer. It does this by altering the number of turns in one winding and
    thereby changing the turns ratio of the transformer
    
    .. math:: \sqrt{\frac{Vgen^2}{Vgen \cdot Vdis - R \cdot P - X \cdot Q}}

    Parameters
    ----------
    Vgen:   float
            Generating station voltage
    Vdis:   float
            Distribution network voltage
    Pload:  float
            Transmission line load active power in Watt
    Qload:  float
            Transmission line load reactive power in VAR
    R:      float
            Resistance of transmission line
    X:      float
            Reactance of transmission line
    
    Returns
    -------
    ts:     float
            Turns ration of transformer
    """
    # Evaluate the turns ratio
    ts = (Vgen*Vgen) / (Vgen*Vdis - (R * Pload + X * Qload) )
    return pow(ts, 0.5)

def suspension_insulators(number_capacitors, capacitance_ratio, Voltage):
    r"""
    Discrete Capacitors Voltage in a Suspension Insulator Strain.

    To perform the calculations described here, the following formulas are
    satisfied, and used to construct a matrix used to solve for
    :math:`V_i \text{i in range(1,n)}`.

    .. math:: \sum_{i=1}^{n-2} V_{i} + V_{n-1} \cdot (1+m) - V_{n} \cdot m=0

    .. math:: \sum_{i=1}^{n} V_{i} = V_{\text{transmission line}}
    
    .. image:: /static/SuspensionInuslator.png
    
    `Additional Information
    <https://electrical-engineering-portal.com/download-center/books-and-guides/power-substations/insulator-pollution>`_
    
    Parameters
    ----------
    number_capacitors:  int
                        Number of disk capacitors hung to transmission line
    capacitance_ratio:  float
                        Ratio of disk capacitance and pin to pole air capacitance
    Voltage:            float
                        Voltage difference between the transmission line and ground
    
    Returns
    -------
    string_efficiency:          float
                                String efficiency of capacitive disks
    capacitor_disk_voltages:    float
                                Voltage across each capacitive disk starting
                                from top to bottom
    """
    m = _np.zeros((number_capacitors, number_capacitors))
    # Iterate over capacitors
    for i in range(number_capacitors - 1):
        # Iterate over capacitors
        for j in range(number_capacitors - 1):
            # If inner iteration is less than outer iteration
            if i >= j:
                m[i, j] = 1 / capacitance_ratio

    for i in range(number_capacitors - 1):
        m[i, i] = (1 + 1 / capacitance_ratio)

        m[i, i + 1] = -1

    m[number_capacitors - 1, :] = 1

    v = _np.zeros((number_capacitors, 1))

    v[number_capacitors - 1, 0] = Voltage

    capacitor_disk_voltages = _np.matmul(_np.linalg.inv(m), v)

    string_efficiency = (Voltage * 100) / (number_capacitors * capacitor_disk_voltages[-1, 0])

    return capacitor_disk_voltages, string_efficiency

# Define Natural Frequency/Resonant Frequency Calculator
def natfreq(C, L, Hz=True):
    r"""
    Natural Frequency Evaluator.

    Evaluates the natural frequency (resonant frequency) of a circuit given the
    circuit's C and L values. Defaults to returning values in Hz, but may also
    return in rad/sec.

    .. math:: freq=\frac{1}{\sqrt{L*C}*(2*\pi)}

    Parameters
    ----------
    C:          float
                Capacitance Value in Farads.
    L:          float
                Inductance in Henries.
    Hz:         bool, optional
                Control argument to set return value in either
                Hz or rad/sec; default=True.

    Returns
    -------
    freq:       float
                Natural (Resonant) frequency, will be in Hz if
                argument *Hz* is set True (default), or rad/sec
                if argument is set False.
    """
    # Evaluate Natural Frequency in rad/sec
    freq = 1 / _np.sqrt(L * C)
    # Convert to Hz as requested
    if Hz:
        freq = freq / (2 * _np.pi)
    return (freq)


# Define Voltage/Current Unbalance Equation
def unbalance(A, B, C, all=False):
    """
    Voltage/Current Unbalance Function.

    Performs a voltage/current unbalance calculation
    to determine the maximum current/voltage
    unbalance. Returns result as a decimal percentage.

    Parameters
    ----------
    A:          float
                Phase-A value
    B:          float
                Phase-B value
    C:          float
                Phase-C value
    all:        bool, optional
                Control argument to require function
                to return all voltage/current unbalances.

    Returns
    -------
    unbalance:  float
                The unbalance as a percentage of the
                average. (i.e. 80% = 0.8)
    """
    # Condition Inputs
    A = abs(A)
    B = abs(B)
    C = abs(C)
    # Gather Average
    avg = (A + B + C) / 3
    # Determine Variance
    dA = abs(A - avg)
    dB = abs(B - avg)
    dC = abs(C - avg)
    # Gather Maximum Variation
    mx = max(dA, dB, dC)
    # Calculate Maximum Variation
    unbalance = mx / avg
    # Return Results
    if all:
        return (dA / avg, dB / avg, dC / avg)
    else:
        return (unbalance)


# Define Cosine Filter Function
def cosfilt(arr, Srate, domain=False):
    """
    Cosine Filter Function.

    Cosine Filter function for filtering a dataset
    representing a sinusoidal function with or without
    harmonics to evaluate the fundamental value.

    Parameters
    ----------
    arr:        numpy.ndarray
                The input data array.
    Srate:      int
                Sampling rate for dataset, specified in
                number of values per fundamental cycle.
    domain:     bool, optional
                Control argument to force return of
                x-axis array for the filtered data.

    Returns
    -------
    cosf:       numpy.ndarray
                Cosine-filtered data
    xarray:     numpy.ndarray
                X-axis array for the filtered data.
    """
    # Evaluate index set
    ind = _np.arange(Srate - 1, len(arr) - 1)

    # Define Cosine Coefficient Function
    def cos(k, Srate):
        return (_np.cos(2 * _np.pi * k / Srate))

    # Calculate Constant
    const = 2 / Srate
    # Iteratively Calculate
    cosf = 0
    for k in range(0, Srate - 1):
        slc = (ind - (Srate - 1)) + k
        cosf += cos(k, Srate) * arr[slc]
    # Scale
    cosf = const * cosf
    # Return Cosine-Filtered Array
    if domain:
        xarray = _np.linspace(Srate + Srate / 4 - 1, len(arr) - 1, len(cosf))
        xarray = xarray / Srate
        return (cosf, xarray)
    return (cosf)


# Define Sine Filter Function
def sinfilt(arr, Srate, domain=False):
    """
    Sine Filter Function.

    Sine Filter function for filtering a dataset
    representing a sinusoidal function with or without
    harmonics to evaluate the fundamental value.

    Parameters
    ----------
    arr:        numpy.ndarray
                The input data array.
    Srate:      int
                Sampling rate for dataset, specified in
                number of values per fundamental cycle.
    domain:     bool, optional
                Control argument to force return of
                x-axis array for the filtered data.

    Returns
    -------
    sinf:       numpy.ndarray
                Sine-filtered data
    xarray:     numpy.ndarray
                X-axis array for the filtered data.
    """
    # Evaluate index set
    ind = _np.arange(Srate - 1, len(arr) - 1)

    # Define Cosine Coefficient Function
    def sin(k, Srate):
        return (_np.sin(2 * _np.pi * k / Srate))

    # Calculate Constant
    const = 2 / Srate
    # Iteratively Calculate
    sinf = 0
    for k in range(0, Srate - 1):
        slc = (ind - (Srate - 1)) + k
        sinf += sin(k, Srate) * arr[slc]
    # Scale
    sinf = const * sinf
    # Return Cosine-Filtered Array
    if domain:
        xarray = _np.linspace(Srate + Srate / 4 - 1, len(arr) - 1, len(sinf))
        xarray = xarray / Srate
        return (sinf, xarray)
    return (sinf)


# Define Characteristic Impedance Calculator
def characterz(R, G, L, C, freq=60):
    r"""
    Characteristic Impedance Calculator.

    Function to evaluate the characteristic
    impedance of a system with specefied
    line parameters as defined. System uses
    the standard characteristic impedance
    equation :eq:`Zc`.

    .. math:: Z_c = \sqrt{\frac{R+j\omega L}{G+j\omega C}}
       :label: Zc

    Parameters
    ----------
    R:          float
                Resistance in ohms.
    G:          float
                Conductance in mhos (siemens).
    L:          float
                Inductance in Henries.
    C:          float
                Capacitance in Farads.
    freq:       float, optional
                System frequency in Hz, default=60

    Returns
    -------
    Zc:         complex
                Charcteristic Impedance of specified line.
    """
    # Evaluate omega
    w = 2 * _np.pi * freq
    # Evaluate Zc
    Zc = _np.sqrt((R + 1j * w * L) / (G + 1j * w * C))
    return (Zc)

# Define propagation_constants for long transmission line
def propagation_constants(z, y, length):
    r"""
    Transaction Line Propagation Constant Calculator.

    This function will evaluate the propagation constants for a long transmission
    line whose properties are governed by the differential equation:
    
    .. math:: \frac{d^2V}{dx^2} = \gamma V
    
    From the above equation, the following formulas are derived to evaluate the
    desired constants.
    
    .. math:: \gamma = \sqrt( z * y )
    
    .. math:: Z_{\text{surge}} = \sqrt( z / y )
    
    .. math:: \alpha = \Re{ \gamma }
    
    .. math:: \beta = \Im{ \gamma }
    
    Parameters
    ----------
    z:              complex
                    Impedence of the transmission line: R+j*2*pi*f*L
    y:              complex
                    Admitance of the transmission line g+j*2*pi*f*C
        
    Returns
    -------
    params:    dict
               Dictionary of propagation constants including:
                    
                         gamma:   Propagation constant
                         zc:            Surge impedance
                         alpha:      Attenuation constant
                         beta:        Imaginary portion of gamma
    """
    # Validate the line length is substantial enough for calculation
    if not (length > 500):
        raise ValueError(
            "Long transmission line length should be grater than 500km"
        )
    gamma = _np.sqrt(z * y)
    alpha = gamma.real
    beta = gamma.imag
    zc = _np.sqrt(z / y)
    params = {
        'gamma': gamma,
        'alpha': alpha,
        'beta': beta,
        'Surge_impedance': zc
    }

    return params


# Define Simple Transformer Phase Shift Function
def xfmphs(style="DY", shift=30):
    """
    Electrical Transformer Phase-Shift Calculator.

    Use with transformer orientation to evaluate the phase-shift across a
    transformer. For example, find the phase shift for a Delta-Wye transformer
    as seen from the delta side.

    Parameters
    ----------
    style:      {'DY','YD','DD','YY'}, optional
                String that denotes the transformer
                orientation. default='DY'
    shift:      float, optional
                Transformer angle shift, default=30

    Returns
    -------
    phase:      complex
                Phasor including the phase shift and
                positive or negative characteristic.

    Examples
    --------
    >>> import electricpy as ep
    >>> # Find shift of Delta-Wye Transformer w/ 30° shift
    >>> shift = ep.xfmphs(style="DY",shift=30)
    >>> ep.cprint(shift)
    1.0 ∠ 30.0°
    """
    # Define Direction Dictionary
    orientation = {
        "DY": 1,
        "YD": -1,
        "DD": 0,
        "YY": 0,
    }
    # Find Direction
    v = orientation[style.upper()]
    # Calculate Shift
    phase = _np.exp(1j * _np.radians(v * abs(shift)))
    # Return
    return (phase)


# Define Induction Machine Thevenin Voltage Calculator
def indmachvth(Vas, Rs, Lm, Lls=0, Ls=None, freq=60, calcX=True):
    r"""
    Induction Machine Thevenin Voltage Calculator.

    Function to calculate the Thevenin equivalent voltage of an
    induction machine given a specific set of parameters.

    .. math:: V_{th}=\frac{j\omega L_m}{R_s+j\omega(L_{ls}+L_m)}V_{as}

    where:

    .. math:: \omega = \omega_{es} = 2\pi\cdot f_{\text{electric}}

    Parameters
    ----------
    Vas:        complex
                Terminal Stator Voltage in Volts
    Rs:         float
                Stator resistance in ohms
    Lm:         float
                Magnetizing inductance in Henrys
    Lls:        float, optional
                Stator leakage inductance in Henrys, default=0
    Ls:         float, optional
                Stator inductance in Henrys
    freq:       float, optional
                System (electrical) frequency in Hz, default=60
    calcX:      bool, optional
                Control argument to force system to calculate
                system reactances with system frequency, or to
                treat them as previously-calculated reactances.
                default=True

    Returns
    -------
    Vth:        complex
                Thevenin-Equivalent voltage (in volts) of induction
                machine described.

    See Also
    --------
    indmachzth:         Induction Machine Thevenin Impedance Calculator
    indmachpem:         Induction Machine Electro-Mechanical Power Calculator
    indmachtem:         Induction Machine Electro-Mechanical Torque Calculator
    indmachpkslip:      Induction Machine Peak Slip Calculator
    indmachpktorq:      Induction Machine Peak Torque Calculator
    indmachiar:         Induction Machine Phase-A Rotor Current Calculator
    indmachstarttorq:   Induction Machine Starting Torque Calculator
    """
    # Condition Inputs
    if Ls != None:  # Use Ls instead of Lls
        Lls = Ls - Lm
    if calcX:  # Convert Inductances to Reactances
        w = 2 * _np.pi * freq
        Lm *= w
        Lls *= w
    # Calculate Thevenin Voltage, Return
    Vth = 1j * Lm / (Rs + 1j * (Lls + Lm)) * Vas
    return (Vth)


# Define Induction Machine Thevenin Impedance Calculator
def indmachzth(Rs, Lm, Lls=0, Llr=0, Ls=None, Lr=None, freq=60, calcX=True):
    r"""
    Induction Machine Thevenin Impedance Calculator.

    Function to calculate the Thevenin equivalent impedance of an
    induction machine given a specific set of parameters.

    .. math::
       Z_{th} = \frac{(R_s+j\omega L_{ls})j\omega L_m}
       {R_s+j\omega(L_{ls}+L_m)}+j\omega L_{lr}

    where:

    .. math:: \omega = \omega_{es} = 2\pi\cdot f_{\text{electric}}

    Parameters
    ----------
    Rs:         float
                Stator resistance in ohms
    Lm:         float
                Magnetizing inductance in Henrys
    Lls:        float, optional
                Stator leakage inductance in Henrys, default=0
    Llr:        float, optional
                Rotor leakage inductance in Henrys, default=0
    Ls:         float, optional
                Stator inductance in Henrys
    Lr:         float, optional
                Rotor inductance in Henrys
    freq:       float, optional
                System (electrical) frequency in Hz, default=60
    calcX:      bool, optional
                Control argument to force system to calculate
                system reactances with system frequency, or to
                treat them as previously-calculated reactances.
                default=True

    Returns
    -------
    Zth:        complex
                Thevenin-Equivalent impedance (in ohms) of induction
                machine described.

    See Also
    --------
    indmachvth:         Induction Machine Thevenin Voltage Calculator
    indmachpem:         Induction Machine Electro-Mechanical Power Calculator
    indmachtem:         Induction Machine Electro-Mechanical Torque Calculator
    indmachpkslip:      Induction Machine Peak Slip Calculator
    indmachpktorq:      Induction Machine Peak Torque Calculator
    indmachiar:         Induction Machine Phase-A Rotor Current Calculator
    indmachstarttorq:   Induction Machine Starting Torque Calculator
    """
    # Condition Inputs
    if Ls != None:  # Use Ls instead of Lls
        Lls = Ls - Lm
    if Lr != None:  # Use Lr instead of Llr
        Llr = Lr - Lm
    if calcX:  # Convert Inductances to Reactances
        w = 2 * _np.pi * freq
        Lm *= w
        Lls *= w
        Llr *= w
    # Calculate Thevenin Impedance
    Zth = (Rs + 1j * Lls) * (1j * Lm) / (Rs + 1j * (Lls + Lm)) + 1j * Llr
    return (Zth)


# Define Induction Machine Mechancal Power Calculator
def indmachpem(slip, Rr, Vth=None, Zth=None, Vas=0, Rs=0, Lm=0, Lls=0,
               Llr=0, Ls=None, Lr=None, freq=60, calcX=True):
    r"""
    Mechanical Power Calculator for Induction Machines.

    Function to calculate the mechanical power using the thevenin
    equivalent circuit terms.

    .. math::
       P_{em}=\frac{|V_{th_{\text{stator}}}|^2\cdot\frac{R_r}{slip}}
       {\left[\left(\frac{R_r}{slip}+R_{th_{\text{stator}}}\right)^2
       +X_{th_{\text{stator}}}^2\right]\cdot\omega_{es}}\cdot(1-slip)

    Parameters
    ----------
    slip:       float
                The mechanical/electrical slip factor of the
                induction machine.
    Rr:         float
                Rotor resistance in ohms
    Vth:        complex, optional
                Thevenin-equivalent stator voltage of the
                induction machine, may be calculated internally
                if given stator voltage and machine parameters.
    Zth:        complex, optional
                Thevenin-equivalent inductance (in ohms) of the
                induction machine, may be calculated internally
                if given machine parameters.
    Vas:        complex, optional
                Terminal Stator Voltage in Volts
    Rs:         float, optional
                Stator resistance in ohms
    Lm:         float, optional
                Magnetizing inductance in Henrys
    Lls:        float, optional
                Stator leakage inductance in Henrys, default=0
    Llr:        float, optional
                Rotor leakage inductance in Henrys, default=0
    Ls:         float, optional
                Stator inductance in Henrys
    Lr:         float, optional
                Rotor inductance in Henrys
    freq:       float, optional
                System (electrical) frequency in Hz, default=60
    calcX:      bool, optional
                Control argument to force system to calculate
                system reactances with system frequency, or to
                treat them as previously-calculated reactances.
                default=True

    Returns
    -------
    Pem:        float
                Power (in watts) that is produced or consumed
                by the mechanical portion of the induction machine.

    See Also
    --------
    indmachvth:         Induction Machine Thevenin Voltage Calculator
    indmachzth:         Induction Machine Thevenin Impedance Calculator
    indmachtem:         Induction Machine Electro-Mechanical Torque Calculator
    indmachpkslip:      Induction Machine Peak Slip Calculator
    indmachpktorq:      Induction Machine Peak Torque Calculator
    indmachiar:         Induction Machine Phase-A Rotor Current Calculator
    indmachstarttorq:   Induction Machine Starting Torque Calculator
    """
    # Condition Inputs
    w = 2 * _np.pi * freq
    if Ls != None:  # Use Ls instead of Lls
        Lls = Ls - Lm
    if Lr != None:  # Use Lr instead of Llr
        Llr = Lr - Lm
    if calcX:  # Convert Inductances to Reactances
        Lm *= w
        Lls *= w
        Llr *= w
    # Test for Valid Input Set
    if Vth == None:
        if not all((Vas, Rs, Lm, Lls)):
            raise ValueError("Invalid Argument Set, too few provided.")
        # Valid Argument Set, Calculate Vth
        Vth = indmachvth(Vas, Rs, Lm, Lls, Ls, freq, calcX)
    if Zth == None:
        if not all((Rs, Llr, Lm, Lls)):
            raise ValueError("Invalid Argument Set, too few provided.")
        # Valid Argument Set, Calculate Zth
        Zth = indmachzth(Rs, Lm, Lls, Llr, Ls, Lr, freq, calcX)
    # Use Terms to Calculate Pem
    Rth = Zth.real
    Xth = Zth.imag
    Pem = (abs(Vth) ** 2 * Rr / slip) / (((Rr / slip + Rth) ** 2 + Xth ** 2) * w) * (1 - slip)
    return (Pem)


# Define Induction Machine Torque Calculator
def indmachtem(slip, Rr, p=0, Vth=None, Zth=None, Vas=0, Rs=0, Lm=0, Lls=0,
               Llr=0, Ls=None, Lr=None, wsyn=None, freq=60, calcX=True):
    r"""
    Induction Machine Torque Calculator.

    Calculate the torque generated or consumed by an induction
    machine given the machine parameters of Vth and Zth by use
    of the equation below.

    .. math::
       T_{em}=\frac{3|V_{th_{\text{stator}}}|^2}
       {\left[\left(\frac{R_r}{slip}+R_{th_{\text{stator}}}\right)^2
       +X_{th_{\text{stator}}}\right]}\frac{R_r}{slip*\omega_{sync}}

    where:

    .. math::
       \omega_{sync}=\frac{\omega_{es}}{\left(\frac{poles}{2}\right)}

    Parameters
    ----------
    slip:       float
                The mechanical/electrical slip factor of the
                induction machine.
    Rr:         float
                Rotor resistance in ohms
    p:          int, optional
                Number of poles in the induction machine
    Vth:        complex, optional
                Thevenin-equivalent stator voltage of the
                induction machine, may be calculated internally
                if given stator voltage and machine parameters.
    Zth:        complex, optional
                Thevenin-equivalent inductance (in ohms) of the
                induction machine, may be calculated internally
                if given machine parameters.
    Vas:        complex, optional
                Terminal Stator Voltage in Volts
    Rs:         float, optional
                Stator resistance in ohms
    Lm:         float, optional
                Magnetizing inductance in Henrys
    Lls:        float, optional
                Stator leakage inductance in Henrys, default=0
    Llr:        float, optional
                Rotor leakage inductance in Henrys, default=0
    Ls:         float, optional
                Stator inductance in Henrys
    Lr:         float, optional
                Rotor inductance in Henrys
    wsync:       float, optional
                Synchronous speed in rad/sec, may be specified
                directly as a replacement of p (number of poles).
    freq:       float, optional
                System (electrical) frequency in Hz, default=60
    calcX:      bool, optional
                Control argument to force system to calculate
                system reactances with system frequency, or to
                treat them as previously-calculated reactances.
                default=True

    Returns
    -------
    Tem:        float
                Torque (in Newton-meters) that is produced or consumed
                by the mechanical portion of the induction machine.

    See Also
    --------
    indmachvth:         Induction Machine Thevenin Voltage Calculator
    indmachzth:         Induction Machine Thevenin Impedance Calculator
    indmachpem:         Induction Machine Electro-Mechanical Power Calculator
    indmachpkslip:      Induction Machine Peak Slip Calculator
    indmachpktorq:      Induction Machine Peak Torque Calculator
    indmachiar:         Induction Machine Phase-A Rotor Current Calculator
    indmachstarttorq:   Induction Machine Starting Torque Calculator
    """
    # Condition Inputs
    w = 2 * _np.pi * freq
    if Ls != None:  # Use Ls instead of Lls
        Lls = Ls - Lm
    if Lr != None:  # Use Lr instead of Llr
        Llr = Lr - Lm
    if p != 0:  # Calculate Sync. Speed from Num. Poles
        wsyn = w / (p / 2)
    if calcX:  # Convert Inductances to Reactances
        Lm *= w
        Lls *= w
        Llr *= w
    # Test for Valid Input Set
    if not any((p, wsyn)):
        raise ValueError("Poles or Synchronous Speed must be specified.")
    if Vth == None:
        if not all((Vas, Rs, Lm, Lls)):
            raise ValueError("Invalid Argument Set, too few provided.")
        # Valid Argument Set, Calculate Vth
        Vth = indmachvth(Vas, Rs, Lm, Lls, Ls, freq, calcX)
    if Zth == None:
        if not all((Rs, Llr, Lm, Lls)):
            raise ValueError("Invalid Argument Set, too few provided.")
        # Valid Argument Set, Calculate Zth
        Zth = indmachzth(Rs, Lm, Lls, Llr, Ls, Lr, freq, calcX)
    # Use Terms to Calculate Pem
    Rth = Zth.real
    Xth = Zth.imag
    Tem = 3 * abs(Vth) ** 2 / ((Rr / slip + Rth) ** 2 + Xth) * Rr / (slip * wsyn)
    return (Tem)


# Define Induction Machine Peak Slip Calculator
def indmachpkslip(Rr, Zth=None, Rs=0, Lm=0, Lls=0, Llr=0, Ls=None,
                  Lr=None, freq=60, calcX=True):
    r"""
    Induction Machine Slip at Peak Torque Calculator.

    Function to calculate the slip encountered by an induction machine
    with the parameters specified when the machine is generating peak
    torque. Uses formula as shown below.

    .. math:: \text{slip} = \frac{R_r}{|Z_{th}|}

    where:

    .. math::
       Z_{th} = \frac{(R_s+j\omega L_{ls})j\omega L_m}
       {R_s+j\omega(L_{ls}+L_m)}+j\omega L_{lr}

    Parameters
    ----------
    Rr:         float
                Rotor resistance in ohms
    Zth:        complex, optional
                Thevenin-equivalent inductance (in ohms) of the
                induction machine, may be calculated internally
                if given machine parameters.
    Rs:         float, optional
                Stator resistance in ohms
    Lm:         float, optional
                Magnetizing inductance in Henrys
    Lls:        float, optional
                Stator leakage inductance in Henrys, default=0
    Llr:        float, optional
                Rotor leakage inductance in Henrys, default=0
    Ls:         float, optional
                Stator inductance in Henrys
    Lr:         float, optional
                Rotor inductance in Henrys
    freq:       float, optional
                System (electrical) frequency in Hz, default=60
    calcX:      bool, optional
                Control argument to force system to calculate
                system reactances with system frequency, or to
                treat them as previously-calculated reactances.
                default=True

    Returns
    -------
    s_peak:     float
                The peak slip for the induction machine described.

    See Also
    --------
    indmachvth:         Induction Machine Thevenin Voltage Calculator
    indmachzth:         Induction Machine Thevenin Impedance Calculator
    indmachpem:         Induction Machine Electro-Mechanical Power Calculator
    indmachtem:         Induction Machine Electro-Mechanical Torque Calculator
    indmachpktorq:      Induction Machine Peak Torque Calculator
    indmachiar:         Induction Machine Phase-A Rotor Current Calculator
    indmachstarttorq:   Induction Machine Starting Torque Calculator
    """
    # Condition Inputs
    w = 2 * _np.pi * freq
    if Ls != None:  # Use Ls instead of Lls
        Lls = Ls - Lm
    if Lr != None:  # Use Lr instead of Llr
        Llr = Lr - Lm
    if calcX:  # Convert Inductances to Reactances
        Lm *= w
        Lls *= w
        Llr *= w
    # Test for Valid Input Set
    if Zth == None:
        if not all((Rs, Llr, Lm, Lls)):
            raise ValueError("Invalid Argument Set, too few provided.")
        # Valid Argument Set, Calculate Zth
        Zth = indmachzth(Rs, Lm, Lls, Llr, Ls, Lr, freq, calcX)
    # Calculate Peak Slip
    s_peak = Rr / abs(Zth)
    return (s_peak)


# Define Induction Machine Phase-A, Rotor Current Calculator
def indmachiar(Vth=None, Zth=None, Vas=0, Rs=0, Lm=0, Lls=0,
               Llr=0, Ls=None, Lr=None, freq=60, calcX=True):
    r"""
    Induction Machine Rotor Current Calculator.

    Calculation function to find the phase-A, rotor current for an
    induction machine given the thevenin voltage and impedance.

    This current is calculated using the following formulas:

    .. math:: I_{a_{\text{rotor}}} = \frac{V_{th}}{|Z_{th}|+Z_{th}}

    where:

    .. math:: V_{th}=\frac{j\omega L_m}{R_s+j\omega(L_{ls}+L_m)}V_{as}

    .. math::
       Z_{th} = \frac{(R_s+j\omega L_{ls})j\omega L_m}
       {R_s+j\omega(L_{ls}+L_m)}+j\omega L_{lr}

    .. math:: \omega = \omega_{es} = 2\pi\cdot f_{\text{electric}}

    Parameters
    ----------
    Vth:        complex, optional
                Thevenin-equivalent stator voltage of the
                induction machine, may be calculated internally
                if given stator voltage and machine parameters.
    Zth:        complex, optional
                Thevenin-equivalent inductance (in ohms) of the
                induction machine, may be calculated internally
                if given machine parameters.
    Vas:        complex, optional
                Terminal Stator Voltage in Volts
    Rs:         float, optional
                Stator resistance in ohms
    Lm:         float, optional
                Magnetizing inductance in Henrys
    Lls:        float, optional
                Stator leakage inductance in Henrys, default=0
    Llr:        float, optional
                Rotor leakage inductance in Henrys, default=0
    Ls:         float, optional
                Stator inductance in Henrys
    Lr:         float, optional
                Rotor inductance in Henrys
    freq:       float, optional
                System (electrical) frequency in Hz, default=60
    calcX:      bool, optional
                Control argument to force system to calculate
                system reactances with system frequency, or to
                treat them as previously-calculated reactances.
                default=True

    Returns
    -------
    Iar:        complex
                The rotor, phase-A current in amps.

    See Also
    --------
    indmachvth:         Induction Machine Thevenin Voltage Calculator
    indmachzth:         Induction Machine Thevenin Impedance Calculator
    indmachpem:         Induction Machine Electro-Mechanical Power Calculator
    indmachtem:         Induction Machine Electro-Mechanical Torque Calculator
    indmachpkslip:      Induction Machine Peak Slip Calculator
    indmachpktorq:      Induction Machine Peak Torque Calculator
    indmachstarttorq:   Induction Machine Starting Torque Calculator
    """
    # Condition Inputs
    w = 2 * _np.pi * freq
    if Ls != None:  # Use Ls instead of Lls
        Lls = Ls - Lm
    if Lr != None:  # Use Lr instead of Llr
        Llr = Lr - Lm
    if p != 0:  # Calculate Sync. Speed from Num. Poles
        wsyn = w / (p / 2)
    if calcX:  # Convert Inductances to Reactances
        Lm *= w
        Lls *= w
        Llr *= w
    # Test for Valid Input Set
    if Vth == None:
        if not all((Vas, Rs, Lm, Lls)):
            raise ValueError("Invalid Argument Set, too few provided.")
        # Valid Argument Set, Calculate Vth
        Vth = indmachvth(Vas, Rs, Lm, Lls, Ls, freq, calcX)
    if Zth == None:
        if not all((Rs, Llr, Lm, Lls)):
            raise ValueError("Invalid Argument Set, too few provided.")
        # Valid Argument Set, Calculate Zth
        Zth = indmachzth(Rs, Lm, Lls, Llr, Ls, Lr, freq, calcX)
    # Calculate Rotor Current
    Iar = Vth / (Zth.real + Zth)
    return (Iar)


# Define Induction Machine Peak Torque Calculator
def indmachpktorq(Rr, s_pk=None, Iar=None, Vth=None, Zth=None, Vas=0, Rs=0,
                  Lm=0, Lls=0, Llr=0, Ls=None, Lr=None, freq=60, calcX=True):
    r"""
    Induction Machine Peak Torque Calculator.

    Calculation function to find the peak torque for an
    induction machine given the thevenin voltage and impedance.

    This current is calculated using the following formulas:

    .. math::
       T_{em}=(|I_{a_{\text{rotor}}}|)^2\cdot\frac{R_r}
       {\text{slip}_{\text{peak}}}

    where:

    .. math:: I_{a_{\text{rotor}}} = \frac{V_{th}}{|Z_{th}|+Z_{th}}

    .. math:: V_{th}=\frac{j\omega L_m}{R_s+j\omega(L_{ls}+L_m)}V_{as}

    .. math::
       Z_{th} = \frac{(R_s+j\omega L_{ls})j\omega L_m}
       {R_s+j\omega(L_{ls}+L_m)}+j\omega L_{lr}

    .. math:: \omega = \omega_{es} = 2\pi\cdot f_{\text{electric}}

    Parameters
    ----------
    Rr:         float
                Rotor resistance in Ohms
    s_pk:       float, optional
                Peak induction machine slip, may be calculated
                internally if remaining machine characteristics are
                provided.
    Iar:        complex, optional
                Phase-A, Rotor Current in Amps, may be calculated
                internally if remaining machine characteristics are
                provided.
    Vth:        complex, optional
                Thevenin-equivalent stator voltage of the
                induction machine, may be calculated internally
                if given stator voltage and machine parameters.
    Zth:        complex, optional
                Thevenin-equivalent inductance (in ohms) of the
                induction machine, may be calculated internally
                if given machine parameters.
    Vas:        complex, optional
                Terminal Stator Voltage in Volts
    Rs:         float, optional
                Stator resistance in ohms
    Lm:         float, optional
                Magnetizing inductance in Henrys
    Lls:        float, optional
                Stator leakage inductance in Henrys, default=0
    Llr:        float, optional
                Rotor leakage inductance in Henrys, default=0
    Ls:         float, optional
                Stator inductance in Henrys
    Lr:         float, optional
                Rotor inductance in Henrys
    freq:       float, optional
                System (electrical) frequency in Hz, default=60
    calcX:      bool, optional
                Control argument to force system to calculate
                system reactances with system frequency, or to
                treat them as previously-calculated reactances.
                default=True

    Returns
    -------
    Tpk:        float
                Peak torque of specified induction machine in
                newton-meters.

    See Also
    --------
    indmachvth:         Induction Machine Thevenin Voltage Calculator
    indmachzth:         Induction Machine Thevenin Impedance Calculator
    indmachpem:         Induction Machine Electro-Mechanical Power Calculator
    indmachtem:         Induction Machine Electro-Mechanical Torque Calculator
    indmachpkslip:      Induction Machine Peak Slip Calculator
    indmachiar:         Induction Machine Phase-A Rotor Current Calculator
    indmachstarttorq:   Induction Machine Starting Torque Calculator
    """
    # Condition Inputs
    w = 2 * _np.pi * freq
    if Ls != None:  # Use Ls instead of Lls
        Lls = Ls - Lm
    if Lr != None:  # Use Lr instead of Llr
        Llr = Lr - Lm
    if p != 0:  # Calculate Sync. Speed from Num. Poles
        wsyn = w / (p / 2)
    if calcX:  # Convert Inductances to Reactances
        Lm *= w
        Lls *= w
        Llr *= w
    # Test for Valid Input Set
    if Vth == None:
        if not all((Vas, Rs, Lm, Lls)):
            raise ValueError("Invalid Argument Set, too few provided.")
        # Valid Argument Set, Calculate Vth
        Vth = indmachvth(Vas, Rs, Lm, Lls, Ls, freq, calcX)
    if Zth == None:
        if not all((Rs, Llr, Lm, Lls)):
            raise ValueError("Invalid Argument Set, too few provided.")
        # Valid Argument Set, Calculate Zth
        Zth = indmachzth(Rs, Lm, Lls, Llr, Ls, Lr, freq, calcX)
    if Iar == None:
        if not all((Vth, Zth)):
            raise ValueError("Invalid Argument Set, too few provided.")
        # Valid Argument Set, Calculate Ias
        Iar = indmachiar(Vth=Vth, Zth=Zth)
    if s_pk == None:
        if not all((Rr, Zth)):
            raise ValueError("Invalid Argument Set, too few provided.")
        # Valid Argument Set, Calculate Peak Slip
        s_pk = indmachpkslip(Rr=Rr, Zth=Zth)
    # Use Terms to Calculate Peak Torque
    Tpk = abs(Iar) ** 2 * Rr / s_pk
    return (Tpk)


# Define Induction Machine Starting Torque Calculator
def indmachstarttorq(Rr, Iar=None, Vth=None, Zth=None, Vas=0, Rs=0, Lm=0,
                     Lls=0, Llr=0, Ls=None, Lr=None, freq=60, calcX=True):
    r"""
    Induction Machine Starting Torque Calculator.

    Calculation function to find the starting torque for an
    induction machine given the thevenin voltage and impedance.

    This current is calculated using the following formulas:

    .. math::
       T_{em}=(|I_{a_{\text{rotor}}}|)^2\cdot\frac{R_r}
       {\text{slip}_{\text{peak}}}

    where:

    .. math:: \text{slip} = 1

    .. math::
       I_{a_{\text{rotor}}} = \frac{V_{th}}{\frac{R_r}{\text{slip}}+Z_{th}}

    .. math:: V_{th}=\frac{j\omega L_m}{R_s+j\omega(L_{ls}+L_m)}V_{as}

    .. math::
       Z_{th} = \frac{(R_s+j\omega L_{ls})j\omega L_m}
       {R_s+j\omega(L_{ls}+L_m)}+j\omega L_{lr}

    .. math:: \omega = \omega_{es} = 2\pi\cdot f_{\text{electric}}

    Parameters
    ----------
    Rr:         float
                Rotor resistance in Ohms
    Iar:        complex, optional
                Phase-A, Rotor Current in Amps, may be calculated
                internally if remaining machine characteristics are
                provided.
    Vth:        complex, optional
                Thevenin-equivalent stator voltage of the
                induction machine, may be calculated internally
                if given stator voltage and machine parameters.
    Zth:        complex, optional
                Thevenin-equivalent inductance (in ohms) of the
                induction machine, may be calculated internally
                if given machine parameters.
    Vas:        complex, optional
                Terminal Stator Voltage in Volts
    Rs:         float, optional
                Stator resistance in ohms
    Lm:         float, optional
                Magnetizing inductance in Henrys
    Lls:        float, optional
                Stator leakage inductance in Henrys, default=0
    Llr:        float, optional
                Rotor leakage inductance in Henrys, default=0
    Ls:         float, optional
                Stator inductance in Henrys
    Lr:         float, optional
                Rotor inductance in Henrys
    freq:       float, optional
                System (electrical) frequency in Hz, default=60
    calcX:      bool, optional
                Control argument to force system to calculate
                system reactances with system frequency, or to
                treat them as previously-calculated reactances.
                default=True

    Returns
    -------
    Tstart:     float
                Peak torque of specified induction machine in
                newton-meters.

    See Also
    --------
    indmachvth:         Induction Machine Thevenin Voltage Calculator
    indmachzth:         Induction Machine Thevenin Impedance Calculator
    indmachpem:         Induction Machine Electro-Mechanical Power Calculator
    indmachtem:         Induction Machine Electro-Mechanical Torque Calculator
    indmachpkslip:      Induction Machine Peak Slip Calculator
    indmachpktorq:      Induction Machine Peak Torque Calculator
    indmachiar:         Induction Machine Phase-A Rotor Current Calculator
    """
    # Condition Inputs
    w = 2 * _np.pi * freq
    if Ls != None:  # Use Ls instead of Lls
        Lls = Ls - Lm
    if Lr != None:  # Use Lr instead of Llr
        Llr = Lr - Lm
    if p != 0:  # Calculate Sync. Speed from Num. Poles
        wsyn = w / (p / 2)
    if calcX:  # Convert Inductances to Reactances
        Lm *= w
        Lls *= w
        Llr *= w
    # Slip is 1 (one) for starting
    slip = 1
    # Test for Valid Input Set
    if Vth == None:
        if not all((Vas, Rs, Lm, Lls)):
            raise ValueError("Invalid Argument Set, too few provided.")
        # Valid Argument Set, Calculate Vth
        Vth = indmachvth(Vas, Rs, Lm, Lls, Ls, freq, calcX)
    if Zth == None:
        if not all((Rs, Llr, Lm, Lls)):
            raise ValueError("Invalid Argument Set, too few provided.")
        # Valid Argument Set, Calculate Zth
        Zth = indmachzth(Rs, Lm, Lls, Llr, Ls, Lr, freq, calcX)
    if Iar == None:
        if not all((Vth, Zth)):
            raise ValueError("Invalid Argument Set, too few provided.")
        # Valid Argument Set, Calculate Ias
        Iar = Vth / (Rr / slip + Zth)
    # Use Terms to Calculate Peak Torque
    Tstart = abs(Iar) ** 2 * Rr / slip
    return (Tstart)


# Define Induction Machine Stator Torque Calculator
def pstator(Pem, slip):
    r"""
    Stator Power Calculator for Induction Machine.

    Given the electromechanical power and the slip,
    this function will calculate the power related to the
    stator (provided or consumed).

    .. math:: P_s=\frac{P_{em}}{1-\text{slip}}

    Parameters
    ----------
    Pem:        float
                Electromechanical power in watts.
    slip:       float
                Slip factor in rad/sec.

    Returns
    -------
    Ps:         float
                Power related to the stator in watts.

    See Also
    --------
    protor:         Rotor Power Calculator for Induction Machines
    """
    # Calculate and Return
    Ps = Pem / (1 - slip)
    return (Ps)


# Define Induction Machine Rotor Torque Calculator
def protor(Pem, slip):
    r"""
    Rotor Power Calculator for Induction Machine.

    Given the electromechanical power and the slip,
    this function will calculate the power related to the
    rotor (provided or consumed).

    .. math:: P_r=-\text{slip}\cdot\frac{P_{em}}{1-\text{slip}}

    Parameters
    ----------
    Pem:        float
                Electromechanical power in watts.
    slip:       float
                Slip factor in rad/sec.

    Returns
    -------
    Pr:         float
                Power related to the rotor in watts.

    See Also
    --------
    pstator:         Stator Power Calculator for Induction Machines
    """
    # Calculate and Return
    Pr = -slip * (Pem / (1 - slip))
    return (Pr)


# Define De Calculator for Transmission Lines
def de_calc(rho, freq=60):
    r"""
    De Transmission Line Value Calculator.

    Simple calculator to find the De value for a line
    with particular earth resistivity (rho).

    .. math:: D_e=D_{e_{\text{constant}}}\sqrt{\frac{\rho}{freq}}

    Parameters
    ----------
    rho:        float
                Earth resistivity (in ohm-meters), may also
                be passed a string in the set: {SEA, SWAMP,
                AVG,AVERAGE,DAMP,DRY,SAND,SANDSTONE}
    freq:       float, optional
                System frequency in Hertz, default=60
    """
    # If Descriptive String Provided, Use to Determine Rho
    if isinstance(rho, str):
        rho = rho.upper()
        try:
            rho = RHO_VALUES[rho]
        except KeyError:
            raise ValueError("Invalid Earth Resistivity string try to select \
            from set of (SEA, SWAMP, AVG, AVERAGE, DAMP, DRY, SAND, SANDSTONE")
    # Calculate De
    De = De0 * _np.sqrt(rho / freq)
    return (De)


# Define Impedance Per Length Calculator
def zperlength(Rd=None, Rself=None, Rac=None, Rgwac=None, De=None,
               rho="AVG", Ds=None, Dsgw=None, dia_gw=None, Dab=None,
               Dbc=None, Dca=None, Dagw=None, Dbgw=None, Dcgw=None,
               resolve=True, freq=60):
    """
    Transmission Line Impedance (RL) Calculator.

    Simple impedance matrix generator to provide the full
    impedance per length matrix.

    Parameters
    ----------
    Rd:         float, optional
                Resistance Rd term in ohms, will be generated
                automatically if set to None, default=None
    Rself:      float, optional
                Self Resistance term in ohms.
    Rac:        float, optional
                AC resistance in ohms.
    Rgwac:      float, optional
                Ground-Wire AC resistance in ohms.
    De:         float, optional
                De term, in feet, if None provided, and `rho`
                parameter is specified, will interpretively be
                calculated.
    rho:        float, optional
                Earth resistivity in ohm-meters. default="AVG"
    Ds:         float, optional
                Distance (self) for each phase conductor in feet,
                commonly known as GMD.
    Dsgw:       float, optional
                Distance (self) for the ground wire conductor in
                feet, commonly known as GMD.
    dia_gw:     float, optional
                Ground-Wire diameter in feet, may be used to
                calculate an approximate Dsgw if no Dsgw is provided.
    Dab:        float, optional
                Distance between phases A and B, in feet.
    Dbc:        float, optional
                Distance between phases B and C, in feet.
    Dca:        float, optional
                Distance between phases C and A, in feet.
    Dagw:       float, optional
                Distance between phase A and ground conductor, in feet.
    Dbgw:       float, optional
                Distance between phase B and ground conductor, in feet.
    Dcgw:       float, optional
                Distance between phase C and ground conductor, in feet.
    resolve:    bool, optional
                Control argument to specify whether the resultant
                ground-wire inclusive per-length impedance matrix
                should be reduced to a 3x3 equivalent matrix.
                default=True
    freq:       float, optional
                System frequency in Hertz.
    """
    # Start with Empty Arrays
    Rperlen = 0
    Lperlen = 0
    # Generate Rd
    if Rd == None:
        Rd = freq * carson_r
    # Generate Dsgw if Not Provided
    if Dsgw == None and dia_gw != None:
        Dsgw = _np.exp(-1 / 4) * dia_gw / 2
    # Generate Real Part
    if Rd > 0:
        # Generate Rself if not Provided
        if Rself == None:
            # Validate Inputs
            if not all((Rd, Rac)):
                raise ValueError("Too few arguments")
            Rself = Rac + Rd
        # Generate RperLength Matrix
        Rperlen = _np.array([
            [Rself, Rd, Rd],
            [Rd, Rself, Rd],
            [Rd, Rd, Rself]
        ])
        # Add GW effects If Necessary
        if all((Rgwac, Dsgw, Dagw, Dbgw, Dcgw)):
            # Calculate Rselfgw
            Rselfgw = Rgwac + Rd
            # Append Right-Most Column
            Rperlen = _np.append(Rperlen,
                                 [[Rd], [Rd], [Rd]], axis=1)
            # Append New Row
            Rperlen = _np.append(Rperlen,
                                 [[Rd, Rd, Rd, Rselfgw]], axis=0)
    # Generate Imaginary Part
    if any((De, Ds, rho)):
        # Validate Inputs
        if not all((Dab, Dbc, Dca)):
            raise ValueError("Distance Terms [Dab,Dbc,Dca] Required")
        if Ds == None:
            raise ValueError("Distance Self (Ds) Required")
        # De must be generated
        if De == None:
            if rho == None:
                raise ValueError("Too few arguments")
            De = de_calc(rho, freq)
        # Generate LperLength Matrix
        Lperlen = _np.array([
            [_np.log(De / Ds), _np.log(De / Dab), _np.log(De / Dca)],
            [_np.log(De / Dab), _np.log(De / Ds), _np.log(De / Dbc)],
            [_np.log(De / Dca), _np.log(De / Dbc), _np.log(De / Ds)]
        ])
        # Add GW effects If Necessary
        if all((Rgwac, Dsgw, Dagw, Dbgw, Dcgw)):
            # Append Right-Most Column
            Lperlen = _np.append(Lperlen,
                                 [[_np.log(De / Dagw)], [_np.log(De / Dbgw)], [_np.log(De / Dcgw)]],
                                 axis=1)
            # Append New Row
            Lperlen = _np.append(Lperlen,
                                 [[_np.log(De / Dagw), _np.log(De / Dbgw),
                                   _np.log(De / Dcgw), _np.log(De / Dsgw)]], axis=0)
        Lperlen = Lperlen * (1j * u0 * freq)
    # Add Real and Imaginary Parts
    Zperlen = Rperlen + Lperlen
    # Resolve to 3x3 Matrix if Needed
    if resolve and all((Rgwac, Dsgw, Dagw, Dbgw, Dcgw)):
        # Perform Slicing to Retrieve Useful Arrays
        Za = Zperlen[:3, :3]
        Zb = Zperlen[:3, 3:4]
        Zc = Zperlen[3:4, :3]
        Zd = Zperlen[3:4, 3:4]
        # Calculate New (3x3) Equivalent Zperlen
        Zperlen = Za - _np.dot(Zb, _np.dot(_np.linalg.inv(Zd), Zc))
    return (Zperlen)


# Define Transposition Matrix Formula
def transposez(Zeq, fabc=1 / 3, fcab=1 / 3, fbca=1 / 3, linelen=1):
    r"""
    Transmission Matrix Equivalent Transposition Calculator.

    Given the impedance matrix and the percent of the line spent
    in each transposition relation (ABC, CAB, and BCA).

    .. math::
       f_{abc}Z_{eq}+f_{cab}R_p^{-1}\cdot Z_{eq}\cdot R_p+
       f_{bca}Z_{eq}R_p\cdot Z_{eq}\cdot R_p^{-1}

    where:

    .. math:
       R_p=\begin{bmatrix}\\
       0 & 0 & 1 \\
       1 & 0 & 0 \\
       0 & 1 & 0 \\
       \end{bmatrix}

    Parameters
    ----------
    Zeq:        array_like
                Per-Length (or total length) line impedance in ohms.
    fabc:       float, optional
                Percentage of line set with phase relation ABC,
                default=1/3
    fcab:       float, optional
                Percentage of line set with phase relation CAB,
                default=1/3
    fbca:       float, optional
                Percentage of line set with phase relation BCA,
                default=1/3
    linelen:    Length of line (unitless), default=1
    """
    # Condition Input
    Zeq = _np.asarray(Zeq)
    # Define Rp Array
    Rp = _np.array([
        [0, 0, 1],
        [1, 0, 0],
        [0, 1, 0]
    ])
    # Define Inverse Rp Array
    _Rp = _np.linalg.inv(Rp)
    Zeq = fabc * Zeq + fcab * (_Rp.dot(Zeq.dot(Rp))) + fbca * (Rp.dot(Zeq.dot(_Rp)))
    Zeq = Zeq * linelen
    return (Zeq)


# Define GMD Calculator
def gmd(Ds, *args):
    r"""
    GMD (Geometric Mean Distance) Calculator.

    Calculates the GMD (Geometric Mean Distance) for a system
    with the parameters of a list of arguments.

    .. math:: GMD=(D_s*D_1*\ddot*D_n)^{\frac{1}{1+n}}

    Parameters
    ----------
    Ds:         float
                Self distance (unitless), normally provided from
                datasheet/reference
    *args:      floats, optional
                Remaining set of distance values (unitless)
    """
    # Find the Root from Number of Arguments
    root = len(args) + 1
    # Calculate the Root Term
    gmdx = Ds
    for dist in args:
        gmdx *= dist
    # Apply Root Calculation
    GMD = gmdx ** (1 / root)
    return (GMD)


# Define FOC IM Rated Value Calculator
def indmachfocratings(Rr, Rs, Lm, Llr=0, Lls=0, Lr=None,
                      Ls=None, Vdqs=1, Tem=1, wes=1):
    r"""
    FOC Ind. Machine Rated Operation Calculator.

    Determines the parameters and characteristics of a Field-
    Oriented-Controlled Induction Machine operating at its
    rated limits.

    Parameters
    ----------
    Rr:         float
                Rotor resistance in per-unit-ohms
    Rs:         float
                Stator resistance in per-unit-ohms
    Lm:         float
                Magnetizing inductance in per-unit-Henrys
    Llr:        float, optional
                Rotor leakage inductance in per-unit-Henrys,
                default=0
    Lls:        float, optional
                Stator leakage inductance in per-unit-Henrys,
                default=0
    Lr:         float, optional
                Rotor inductance in per-unit-Henrys
    Ls:         float, optional
                Stator inductance in per-unit-Henrys
    Vdqs:       complex, optional
                The combined DQ-axis voltage required for rated
                operation, in per-unit-volts, default=1+j0
    Tem:        float, optional
                The mechanical torque required for rated operation,
                in per-unit-newton-meters, default=1
    wes:        float, optional
                The per-unit electrical system frequency, default=1

    Returns
    -------
    Idqr:       complex
                Combined DQ-axis Rotor Current in per-unit-amps
    Idqs:       complex
                Combined DQ-axis Stator Current in per-unit-amps
    LAMdqr:     complex
                Combined DQ-axis Rotor Flux in per-unit
    LAMdqs:     complex
                Combined DQ-axis Stator Flux in per-unit
    slip_rat:   float
                Rated Slip as percent of rotational and system frequencies
    w_rat:      float
                Rated System frequency in per-unit-rad/sec
    lamdr_rat:  float
                Rated D-axis rotor flux in per-unit
    """
    # Condition Inputs:
    if Ls == None:  # Use Lls instead of Ls
        Ls = Lls + Lm
    if Lr == None:  # Use Llr instead of Lr
        Lr = Llr + Lm

    # Define Equations Function as Solver
    def equations(val):
        Idr, Iqr, Ids, Iqs, LAMdr, LAMqr, LAMds, LAMqs, wr = val
        A = (Rs * Ids - wes * LAMqs) - Vdqs
        B = Rs * Iqs - wes * LAMds
        C = Rr * Idr - (wes - wr) * LAMqr
        D = Rr * Iqr + (wes - wr) * LAMdr
        E = (Ls * Ids + Lm * Idr) - LAMds
        F = (Ls * Iqs + Lm * Iqr) - LAMqs
        G = (Lm * Ids + Lr * Idr) - LAMdr
        H = (Lm * Iqs + Lr * Iqr) - LAMqr
        I = (Lm / Lr * (LAMdr * Iqs - LAMqr * Ids)) - Tem
        return (A, B, C, D, E, F, G, H, I)

    # Define Initial Guesses
    Idr0 = -1
    Iqr0 = -1
    Ids0 = 1
    Iqs0 = 1
    LAMdr0 = Lm * Ids0 + Lr * Idr0
    LAMqr0 = Lm * Iqs0 + Lr * Iqr0
    LAMds0 = Ls * Ids0 + Lm * Idr0
    LAMqs0 = Ls * Iqs0 + Lm * Iqr0
    wr = 1
    # Use Iterative Solver to Find Results
    Idr, Iqr, Ids, Iqs, LAMdr, LAMqr, LAMds, LAMqs, wr = _fsolve(equations, (
        Idr0, Iqr0, Ids0, Iqs0, LAMdr0, LAMqr0, LAMds0, LAMqs0, wr))
    # Calculate Remaining Rating Terms
    slip_rated = (wes - wr) / wes
    w_rated = wr
    lamdr_rated = abs(LAMdr + 1j * LAMqr)
    return (
        compose(Idr, Iqr),
        compose(Ids, Iqs),
        compose(LAMdr, LAMqr),
        compose(LAMds, LAMqs),
        slip_rated,
        w_rated,
        lamdr_rated
    )


# Define FOC IM Control Equation Evaluation Function
def imfoc_control(Tem_cmd, LAMdr_cmd, wr_cmd, Rr, Rs, Lm,
                  Llr=0, Lls=0, Lr=None, Ls=None, s_err=0):
    """
    FOC Ind. Machine Rated Operation Calculator.

    Determines the parameters and characteristics of a Field-
    Oriented-Controlled Induction Machine operating at its
    rated limits.

    Parameters
    ----------
    Tem_cmd:    float
                Mechanical torque setpoint in per-unit-newton-meters
    LAMdr_cmd:  float
                D-axis flux setpoint in per-unit
    wr_cmd:     float
                Mechanical (rotor) speed in per-unit-rad/sec
    Rr:         float
                Rotor resistance in per-unit-ohms
    Rs:         float
                Stator resistance in per-unit-ohms
    Lm:         float
                Magnetizing inductance in per-unit-Henrys
    Llr:        float, optional
                Rotor leakage inductance in per-unit-Henrys,
                default=0
    Lls:        float, optional
                Stator leakage inductance in per-unit-Henrys,
                default=0
    Lr:         float, optional
                Rotor inductance in per-unit-Henrys
    Ls:         float, optional
                Stator inductance in per-unit-Henrys
    s_err:      float, optional
                Error in slip calculation as a percent (e.g. 0.25),
                default=0

    Returns
    -------
    Vdqs:       complex
                Combined DQ-axis Stator Voltage in per-unit volts
    Idqr:       complex
                Combined DQ-axis Rotor Current in per-unit-amps
    Idqs:       complex
                Combined DQ-axis Stator Current in per-unit-amps
    LAMdqr:     complex
                Combined DQ-axis Rotor Flux in per-unit
    LAMdqs:     complex
                Combined DQ-axis Stator Flux in per-unit
    wslip:      float
                Machine Slip frequency in per-unit-rad/sec
    wes:        float
                The electrical system frequency in per-unit-rad/sec
    """
    # Condition Inputs:
    if Ls == None:  # Use Lls instead of Ls
        Ls = Lls + Lm
    if Lr == None:  # Use Llr instead of Lr
        Lr = Llr + Lm
    # Calculate Additional Constraints
    sigma = (1 - Lm ** 2 / (Ls * Lr))
    accuracy = 1 + s_err
    # Command Values (Transient and Steady State)
    Ids = LAMdr_cmd / Lm
    Iqs = Tem_cmd / ((Lm / Lr) * LAMdr_cmd)
    wslip = Rr / (Lr * accuracy) * (Lm * Iqs) / LAMdr_cmd
    wes = wslip + wr_cmd
    # Stator dq Voltages (Steady State)
    Vds = Rs * Ids - wes * sigma * Ls * Iqs
    Vqs = Rs * Iqs - wes * Ls * Ids
    # Remaining Steady State
    Iqr = -Lm / Lr * Iqs
    Idr = 0
    LAMqr = 0
    LAMqs = sigma * Ls * Iqs
    LAMds = Ls * Ids
    return (
        compose(Vds, Vqs),
        compose(Idr, Iqr),
        compose(Ids, Iqs),
        compose(LAMdr_cmd, LAMqr),
        compose(LAMds, LAMqs),
        wslip,
        wes
    )


# Define Synch. Machine Eq Calculator
def synmach_Eq(Vt_pu, Itmag, PF, Ra, Xd, Xq):
    # noqa: D401   "Synchronous" is an intentional descriptor
    r"""
    Synchronous Machine Eq Calculator.

    Given specified parameter set, will calculate
    the internal voltage on the q-axis (Eq).

    .. math:: E_q=V_{t_{pu}}-\left[R_a\cdot I_{t_{pu}}+
       j\cdot X_q\cdot I_{t_{pu}}+j(X_d-X_q)\cdot I_{ad}\right]

    where:

    .. math:: I_{t_{pu}}=I_{t_{mag}}\cdot e^{-j(
       \angle{V_{t_{pu}}}-\cos^{-1}(PF))}

    .. math:: \theta_q=\angle{V_{t_{pu}}-\left(R_a
       I_{t_{pu}}+j\cdot X_qI_{t_{pu}}\right)

    .. math:: I_{ad}=\left|I_{t_{pu}}\cdot\sin(
       -\cos^{-1}(PF)+\theta_q)\right|e^{j(\theta_q
       -90°)}

    Parameters
    ----------
    Vt_pu:      complex
                Terminal voltage in per-unit-volts
    Itmag:      float
                Terminal current magnitude in per-
                unit-amps
    PF:         float
                Machine Power Factor, (+)ive values denote
                leading power factor, (-)ive values denote
                lagging power factor
    Ra:         float
                AC resistance in per-unit-ohms
    Xd:         float
                D-axis reactance in per-unit-ohms
    Xq:         float
                Q-axis reactance in per-unit-ohms

    Returns
    -------
    Eq:         complex
                Internal Synchronous Machine Voltage
                in per-unit-volts
    """
    # Calculate Required Terms
    phi = _np.arccos(PF)
    Itmag = abs(Itmag)
    It_pu = Itmag * _np.exp(-1j * (_np.angle(Vt_pu) + phi))
    th_q = _np.angle(Vt_pu - (Ra * It_pu + 1j * Xq * It_pu))
    Iad = (abs(It_pu) * _np.sin(phi + th_q)) * _np.exp(1j * (th_q - _np.pi / 2))
    # Calculate Eq
    Eq = Vt_pu - (Ra * It_pu + 1j * Xq * It_pu + 1j * (Xd - Xq) * Iad)
    return (Eq)


# Define Power-Factor Voltage/Current Relation
def vipf(V=None, I=None, PF=1, find=''):
    """
    Voltage / Current / Power Factor Solver.

    Given two of the three parameters, will solve for the
    third; beit voltage, current, or power factor.

    Parameters
    ----------
    V:          complex
                System voltage (in volts), default=None
    I:          complex
                System current (in amps), default=None
    PF:         float
                System power factor, (+)ive values denote
                leading power factor, (-)ive values denote
                lagging power factor; default=1
    find:       str, optional
                Control argument to specify which value
                should be returned.

    Returns
    -------
    V:          complex
                System voltage (in volts), default=None
    I:          complex
                System current (in amps), default=None
    PF:         float
                System power factor, (+)ive values denote
                leading power factor, (-)ive values denote
                lagging poer factor; default=1
    """
    # Test to find Voltage
    if isinstance(V, float) and isinstance(I, complex):
        phi = -_np.sign(PF) * _np.arccos(PF)
        V = V * _np.exp(-1j * phi)
    # Test to find Current
    elif isinstance(V, complex) and isinstance(I, float):
        phi = _np.sign(PF) * _np.arccos(PF)
        I = I * _np.exp(-1j * phi)
    # Test to find Power Factor
    elif all([V, I]):
        phi = _np.angle(V) - _np.angle(I)
        PF = _np.cos(phi)
    # Failed Mode
    else:
        raise ValueError("All values must be provided.")
    # Return
    find = find.upper()
    if find == 'V':
        return (V)
    elif find == 'I':
        return (I)
    elif find == 'PF':
        return (PF)
    else:
        return (V, I, PF)


# Define Synchronous Speed Calculator
def syncspeed(Npol, freq=60, Hz=False):
    # noqa: D401   "Synchronous" is an intentional descriptor
    r"""
    Synchronous Speed Calculator Function.

    Simple method of calculating the synchronous speed of an induction machine
    given the number of poles in the machine's construction, and
    the machine's operating electrical frequency.

    .. math:: \omega_{\text{syn}}=\frac{2\pi
       \cdot\text{freq}}{\frac{N_{\text{pol}}}{2}}

    Parameters
    ----------
    Npol:       int
                Number of electrical poles in machine's construction.
    freq:       float, optional
                Frequency of electrical system in Hertz, default=60
    Hz:         bool, optional
                Boolean control to enable return in Hertz. default=False

    Returns
    -------
    wsyn:       float
                Synchronous Speed of Induction Machine, defaults to units of
                rad/sec, but may be set to Hertz if `Hz` set to True.
    """
    wsyn = 2 * _np.pi * freq / (Npol / 2)
    if Hz:
        return (wsyn / (2 * _np.pi))
    return (wsyn)


# Define Machine Slip Calculation Function
def machslip(mech, syn=60):
    r"""
    Machine Slip Calculator.

    Given the two parameters (mechanical and synchronous speed, or frequency)
    this function will return the unitless slip of the rotating machine.

    .. math:: \text{slip}=\frac{\text{syn}-\text{mech}}
       {\text{syn}}

    Parameters
    ----------
    mech:       float
                The mechanical frequency (or speed), of the rotating machine.
    syn:        float, optional
                The synchronous frequency (or speed), defaults as a frequency
                set to 60Hz, default=60

    Returns
    -------
    slip:       float
                The rotating machine's slip constant.
    """
    slip = (syn - mech) / syn
    return (slip)


# Define 3-Phase Valpha Calculator
def phs3valpha(VA, VB=0, VC=0):
    r"""
    Three-Phase V-Alpha Calculator.

    Accepts the three-phase voltages for which the accumulated Alpha voltage
    should be calculated.

    .. math:: V_{\alpha}=V_A-\frac{V_B}{2}-\frac{V_C}{2}

    Parameters
    ----------
    VA:         [float, complex]
                A-phase voltage, (or tuple/list of voltages), unitless.
    VB:         [float, complex], optional
                B-phase voltage, unitless.
    VC:         [float, complex], optional
                C-phase voltage, unitless.

    Returns
    -------
    Valpha:     [float, complex]
                Alpha-voltage as calculated from input three-phase voltages.
                Matches type of inputs.
    """
    # Handle Combined (list/tuple) Input
    if (isinstance(VA, (tuple, list)) and VB == 0 and VC == 0):
        if len(VA) != 3:
            raise ValueError("Invalid input set, must "
                             "be list of three elements, three inputs,"
                             " or three array-like objects of equal "
                             "length.")
        Valpha = VA[0] - VA[1] / 2 - VA[2] / 2
    # Handle Separated Inputs
    else:
        Valpha = VA - VB / 2 - VC / 2
    # Return the Alpha-Voltage
    return (Valpha)

def wireresistance(length=None,diameter=None,rho=16.8*10**-9,R=None):
    r"""
    Wire Resistance Calculator.

    Enter three values to calculate the remaing one. Even though every variable
    is unitless, please use the International System of Units.

    .. math:: R = \frac{\rho*l}{A}

    Parameters
    ----------
    length:     [float], optional
                Wire length, unitless
    diameter:   [float], optional
                Wire diameter, unitless.
    rho:        [float], optional
                Material resistivity, unitless
                Default value is copper resistivity: 16.8*10-9 
    R:          [float], optional
                Wire resistance, unitless.

    Returns
    -------
    length:     [float], optional
                Wire length, unitless
    diameter:   [float], optional
                Wire diameter, unitless.
    rho:        [float], optional
                Material resistivity, unitless
                Default value is copper resistivity: 16.8*10-9 
    R:          [float], optional
                Wire resistance, unitless.
    """
    if R == length == diameter == None:
        raise ValueError("To few arguments.")
    # Given length and diameter
    if length != None and diameter != None:
        # calculating the area
        A = pi*( diameter ** 2 ) / 4
        return rho*length/A
    # Given resistance and diameter
    elif R != None and diameter != None:
        # calculating the area
        A = pi*( diameter ** 2 ) / 4
        return R*A/rho
    # Given resistance and length
    elif R != None and length != None:
        A = rho*length/R
        return _np.sqrt(4*A/pi)

def parallel_plate_capacitance(A=None, d=None, e=e0, C=None):
    r"""
    Parallel-Plate Capacitance Calculator.

    Enter three values to calculate the remaing one. Even though every variable
    is unitless, please use the International System of Units.

    .. math:: C = \frac{\varepsilon \cdot A}{d}

    Parameters
    ----------
    A:  float, optional
        Area of the plate, unitless.
    d:  float, optional
        Distance between the plates, unitless.
    e:  float, optional
        Permitivity of the dielectric, unitless.
        Default value is the permittivity of free space: 8.854E-12
    C:  float, optional
        Capacitance, unitless.

    Returns
    -------
    A:  float, optional
        Area of the plate, unitless.
    d:  float, optional
        Distance between the plates, unitless.
    e:  float, optional
        Permitivity of the dielectric, unitless.
        Default value is the permittivity of free space: 8.854E-12
    C:  float, optional
        Capacitance, unitless.
    """
    if C == A == d == None:
        raise ValueError("To few arguments.")
    # Given area and distance
    if A != None and d != None:
        return e*A/d
    # Given capacitance and distance
    elif C != None and d != None:
        return d*C/e
    # Given capacitance and area
    elif C != None and A != None:
        return e*A/C

def solenoid_inductance(A=None, l=None, N=None, u=u0, L=None):
    r"""
    Solenoid Inductance Calculator.

    Enter four values to calculate the remaing one. Even though every variable
    is unitless, please use the International System of Units.

    .. math:: L = \frac{\mu \cdot N^2 \cdot A}{l}

    Parameters
    ----------
    A:  float, optional
        Cross sectional area, unitless.
    l:  float, optional
        Length, unitless.
    N:  float, optional
        Number of turns, unitless.
    u:  float, optional
        Core permeability, unitless.
        Default value is the permeability of free space: 4πE-7
    L:  float, optional
        Inductance, unitless.

    Returns
    -------
    A:  float, optional
        Cross sectional area, unitless.
    l:  float, optional
        Length, unitless.
    N:  float, optional
        Number of turns, unitless.
    u:  float, optional
        Core permeability, unitless.
        Default value is the permeability of free space: 4πE-7
    L:  float, optional
        Inductance, unitless.
    """
    if L == A == l == N == None:
        raise ValueError("To few arguments.")
    # Given area, length and number of turns
    if A != None and l != None and N != None:
        return N**2*u*A/l
    # Given inductance, length and number of turns
    elif L != None and l != None and N != None:
        return L*l/(N**2*u)
    # Given inductance, area and number of turns
    elif L != None and A != None and N != None:
        return N**2*u*A/L
    # Given inductance, area and length
    elif L != None and A != None and l != None:
        return _np.sqrt(L*l/(u*A))

def ic_555_astable(R=None,C=None,freq=None,t_high=None,t_low=None):
    """
    555 Integrated Circuit Calculator.
    
    Evaluate a number of common attributes related to the common 555 integrated
    circuit including time period, frequency, duty cycle, time spent low during
    each cycle, time spent high during each cycle.

    TODO: This function should be broken into multiple smaller functions.
    
    Parameters
    ---------- 
    R:      list[float, float] or tuple(float, float), optional
            List of 2 resistor which are need in configuring IC 555.
    C:      float, optional
            Capacitance between Threshold Pin and ground
    f:      float, optional
            Electrical system frequency in Hertz. 
    t_high: float, optional
            ON time of IC 555 
    t_low:  float, optional
            OFF time of IC 555 
    
    Returns 
    ------- 
    dict:   "time_period": Time period of oscillating IC 555 
            "frequency": frequency of oscilation of IC 555 
            "duty_cycle": ration between ON time and total time
            "t_low": ON time of IC 555 
            "t_high": OFF time of IC 555 
    """
    if R!=None and C!=None:
        if len(R) != 2:
            raise ValueError(
                "Monostable 555 IC will have only 2 resitances to be fixed "
                f"but {len(R)} were given"
            )

        [R1, R2] = R

        T = _np.log(2)*C*(R1+2*R2)
        freq = 1/T
        t_low = _np.log(2)*C*R2
        t_high = _np.log(2)*C*(R1+R2)
        duty_cycle = t_high*100/T

        return {
            'time_period':T,
            'frequency':freq,
            'duty_cycle':duty_cycle,
            't_low':t_low,
            't_high':t_high
        }

    elif t_high!=None and t_low!=None and C!=None:

        x2 = t_low/C*_np.log(2)
        x1 = t_high/C*_np.log(2)
        T = t_high+t_low
        freq = 1/(T)
        duty_cycle = t_high/(T)

        return {
            'time_period':T,
            'frequency':freq,
            'duty_cycle':duty_cycle,
            'R1':x1-x2,
            'R2':x2
        }
    else:
        raise TypeError("Not enough parqmeters are passed")

def ic_555_monostable(R=None,C=None,freq=None,t_high=None,t_low=None):
    """
    555 Integrated Circuit Calculator.
    
    Evaluate a number of common attributes related to the common 555 integrated
    circuit including time period, frequency, duty cycle, time spent low during
    each cycle, time spent high during each cycle.

    TODO: This function should be broken into multiple smaller functions.
    
    Parameters
    ---------- 
    R:      list[float, float] or tuple(float, float), optional
            List of 2 resistor which are need in configuring IC 555.
    C:      float, optional
            Capacitance between Threshold Pin and ground
    f:      float, optional
            Electrical system frequency in Hertz. 
    t_high: float, optional
            ON time of IC 555 
    t_low:  float, optional
            OFF time of IC 555 
    
    Returns 
    ------- 
    dict:   "time_period": Time period of oscillating IC 555 
            "frequency": frequency of oscilation of IC 555 
            "duty_cycle": ration between ON time and total time
            "t_low": ON time of IC 555 
            "t_high": OFF time of IC 555 
    """
    T = t_high+t_low
    if R is None:
        try:
            assert C!=None and T!=None
        except AssertionError:
            raise ValueError(
                "To find Resitance, Capacitance and delay time should be "
                "provided"
            )
        return T/(_np.log(3)*C)
    elif C is None:
        try:
            assert R!=None and T!=None
        except AssertionError:
            raise ValueError(
                "To find Capacitance , Resistance and delay time should be "
                "provided"
            )
        return T/(_np.log(3)*R)

    elif T is None:

        try:
            assert R!=None and T!=None
        except AssertionError:
            raise ValueError(
                "To find Time delay , Resistance and Capacitance should be "
                "provided"
            )
        return R*C*_np.log(3)


def t_attenuator(Adb, Z0):
    r"""
    T attenuator.

    The T attenuator is a type of attenuator that looks like the letter T. 
    The T attenuator consists of three resistors. Two of these are connected in 
    series and the other one is connected from between the two other resistors
    to ground. The resistors in series often have the same resistance.

    .. math:: R1 = Z0*(\frac{10^{\frac{A_{db}}{20}}-1}{10^{\frac{A_{db}}{20}}+1});
    .. math:: R2 = Z0*(\frac{10^{\frac{A_{db}}{20}}}{10^{\frac{A_{db}}{10}}-1})

    .. image:: /static/t-attenuator-circuit.png

    Parameters
    ---------- 
    Adb: float Attenuation in db
    Z0: float Impedence

    Returns 
    ------- 
    R1: float T attenuator R1
    R2: float T attenuator R2
    """
    x = Adb/20

    R1 = Z0*(_np.power(10, x)-1)/(_np.power(10, x)+1)
    R2 = 2*Z0*_np.power(10, x)/(_np.power(10, 2*x)-1)

    return R1,R2

def pi_attenuator(Adb, Z0):
    r"""
    Pi attenuator.

    The Pi attenuator is a type of attenuator that looks like the Greek letter π.
    The Pi attenuator consists of three resistors. One of these is connected in series and 
    the other two are connected in parallel to ground. The parallel resistors often have the same resistance.

    .. math:: R1 = Z0*(\frac{10^{\frac{A_{db}}{20}}+1}{10^{\frac{A_{db}}{20}}-1})
    .. math:: R2 = \frac{Z0}{2}*(10^{\frac{A_{db}}{20}} - \frac{1}{10^{\frac{A_{db}}{20}}})
    .. image:: /static/pi-attenuator-circuit.png

    Parameters
    ---------- 
    Adb: float Attenuation in db
    Z0: float Impedence

    Returns 
    ------- 
    R1: float π attenuator R1
    R2: float π attenuator R2
    """
    x = Adb/20

    R1 = Z0*(_np.power(10, x)+1)/(_np.power(10, x)-1)
    R2 = (Z0/2)*(_np.power(10, x) - (1/(_np.power(10, x))))

    return R1,R2

<<<<<<< HEAD
# Calculate Zener Diode Resistor
def zener_diode_required_resistor(Vin, Vo, I):
    r"""
    Zener diode function 

    A zener diode is uses to allow current to flow "backwards" when the zener 
    voltage is reached. This function use to calculate the required resistor 
    value following below formula: 

    .. math:: R = \frac{V_{in(min)} - V_{out}}{I_{load}+0.01}

    .. image:: /static/zenerdiode.png

    Parameters
    ----------
    Vin:        float
                Minimum input Voltage in Volt
    Vo:         float
                Output Voltage in Volt
    I:          float
                Load Current in Ampere

    Returns
    -------
    R:          float
                Load Resistance in Ohm 
    """
    # Solve Load Resistance
    R = (Vin - Vo) / (I+0.01)
    return(R)

# Calculate Zener Diode Power
def zener_diode_power(Vin, Vo, R):
    r"""
    Zener diode function 

    A zener diode is uses to allow current to flow "backwards" when the zener 
    voltage is reached. This function use to calculate the power in resistor 
    following below formula: 

    .. math:: P_R = \frac{(V_{out} - V_{in(max)})^2}{R}

    .. image:: /static/zenerdiode.png

    Parameters
    ----------
    Vin:        float
                Maximum input Voltage in Volt
    Vo:         float
                Output Voltage in Volt
    R:          float
                Load Resistance in Ohm

    Returns
    -------
    P:          float 
                Power on resistance in Watt 
    """

    # Validate Inputs
    if R == 0:
        raise ValueError("Resistance Value can not be zero")
    
    # Solve Load Resistance
    P = ((Vo - Vin) ** 2) / R
    return(P)
=======

def lm317(r1, r2, v_out):
    r"""
    LM317.

    The LM317 is a linear voltage regulator that can be adjusted to supply a specific output voltage.
    The LM317 has three pins, adjust, output and input. The LM317 is often connected as in the image below.

    .. [1] Electronial, "LM317" BasicTables, Accessed May, 2022 https://www.basictables.com/electronics/lm317

    .. image:: https://www.basictables.com/media/lm317-circuit.png

     Formula to Calculate Output Voltage, R1, R2:
    .. math:: V_{out} = 1.25 * (1+\frac{R2}{R1})
    .. math:: R1 = \frac{1.25*R2}{V_{out}-1.25}
    .. math:: R2 = \frac{R1*V_{out}}{1.25} - R1}

    Parameters
    ----------
    v_out: float, Optional
           Output Voltage in LM317 in Volts
    r1:    float, Optional
           r1 is resistance and is measured in ohm
    r2:    float, Optional
           r2 is resistance and is measured in ohm

    Returns
    -------
    v_out: float
           v_out is the output voltage and is measured in volt (V)
    r1:    float
           r1 is resistance and is measured in ohm
    r2:    float
           r2 is resistance and is measured in ohm
    """
    if r1 is not None and r2 is not None:
        # Returns Voltage
        return 1.25 * (1 + (r2 / r1))

    elif r2 is not None and v_out is not None:
        # Returns R1
        return (1.25 * r2) / (v_out - 1.25)

    elif r1 is not None and v_out is not None:
        # Returns R2
        return ((r1 * v_out) / 1.25) - r1

    else:
        raise ValueError("Invalid arguments")
>>>>>>> fc0402e5
# END OF FILE<|MERGE_RESOLUTION|>--- conflicted
+++ resolved
@@ -5078,11 +5078,11 @@
 
     return R1,R2
 
-<<<<<<< HEAD
+
 # Calculate Zener Diode Resistor
 def zener_diode_required_resistor(Vin, Vo, I):
     r"""
-    Zener diode function 
+    Zener diode required resistor function.
 
     A zener diode is uses to allow current to flow "backwards" when the zener 
     voltage is reached. This function use to calculate the required resistor 
@@ -5113,7 +5113,7 @@
 # Calculate Zener Diode Power
 def zener_diode_power(Vin, Vo, R):
     r"""
-    Zener diode function 
+    Zener diode power-loss function.
 
     A zener diode is uses to allow current to flow "backwards" when the zener 
     voltage is reached. This function use to calculate the power in resistor 
@@ -5145,7 +5145,7 @@
     # Solve Load Resistance
     P = ((Vo - Vin) ** 2) / R
     return(P)
-=======
+
 
 def lm317(r1, r2, v_out):
     r"""
@@ -5195,5 +5195,5 @@
 
     else:
         raise ValueError("Invalid arguments")
->>>>>>> fc0402e5
+
 # END OF FILE