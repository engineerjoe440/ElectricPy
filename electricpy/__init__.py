--- conflicted
+++ resolved
@@ -4898,18 +4898,12 @@
     elif L is not None and A is not None and N is not None:
         return N ** 2 * u * A / L
     # Given inductance, area and length
-<<<<<<< HEAD
     elif L is not None and A is not None and l is not None:
         return _np.sqrt(L * l / (u * A))
 
 
 def ic_555_astable(R=None, C=None, freq=None, t_high=None, t_low=None):
-=======
-    elif L != None and A != None and l != None:
-        return _np.sqrt(L*l/(u*A))
-
-def ic_555_astable(R=None,C=None,freq=None,t_high=None,t_low=None):
->>>>>>> 84004de9
+
     """
     555 Integrated Circuit Calculator.
 
@@ -4962,11 +4956,6 @@
             't_low': t_low,
             't_high': t_high
         }
-<<<<<<< HEAD
-=======
-
-    elif t_high!=None and t_low!=None and C!=None:
->>>>>>> 84004de9
 
     elif t_high is not None and t_low is not None and C is not None:
 
@@ -4986,12 +4975,9 @@
     else:
         raise TypeError("Not enough parqmeters are passed")
 
-<<<<<<< HEAD
 
 def ic_555_monostable(R=None, C=None, freq=None, t_high=None, t_low=None):
-=======
-def ic_555_monostable(R=None,C=None,freq=None,t_high=None,t_low=None):
->>>>>>> 84004de9
+
     """
     555 Integrated Circuit Calculator.
 
@@ -5184,59 +5170,6 @@
     return P
 
 
-def lm317(r1, r2, v_out):
-    r"""
-    LM317.
-
-    The LM317 is a linear voltage regulator that can be adjusted to supply a specific output voltage.
-    The LM317 has three pins, adjust, output and input. The LM317 is often connected as in the image below.
-
-    .. [1] Electronial, "LM317" BasicTables, Accessed May, 2022 https://www.basictables.com/electronics/lm317
-
-    .. image:: https://www.basictables.com/media/lm317-circuit.png
-
-     Formula to Calculate Output Voltage, R1, R2:
-    .. math:: V_{out} = 1.25 * (1+\frac{R2}{R1})
-    .. math:: R1 = \frac{1.25*R2}{V_{out}-1.25}
-    .. math:: R2 = \frac{R1*V_{out}}{1.25} - R1}
-
-    Parameters
-    ----------
-    v_out: float, Optional
-           Output Voltage in LM317 in Volts
-    r1:    float, Optional
-           r1 is resistance and is measured in ohm
-    r2:    float, Optional
-           r2 is resistance and is measured in ohm
-
-    Returns
-    -------
-    v_out: float
-           v_out is the output voltage and is measured in volt (V)
-    r1:    float
-           r1 is resistance and is measured in ohm
-    r2:    float
-           r2 is resistance and is measured in ohm
-    """
-    if r1 is not None and r2 is not None:
-        # Returns Voltage
-        return 1.25 * (1 + (r2 / r1))
-
-    elif r2 is not None and v_out is not None:
-        # Returns R1
-        return (1.25 * r2) / (v_out - 1.25)
-
-    elif r1 is not None and v_out is not None:
-        # Returns R2
-        return ((r1 * v_out) / 1.25) - r1
-
-    else:
-        raise ValueError("Invalid arguments")
-
-<<<<<<< HEAD
-=======
-    return R1,R2
-
 # Calculate Zener Diode Resistor
 def zener_diode_required_resistor(Vin, Vo, I):
     r"""
@@ -5353,5 +5286,4 @@
     else:
         raise ValueError("Invalid arguments")
 
->>>>>>> 84004de9
 # END OF FILE