--- conflicted
+++ resolved
@@ -402,7 +402,6 @@
     # Test length given inductance, area, number of turns and permeability
     assert_almost_equal(solenoid_inductance(L=L2, A=A2, N=N2, u=u2), l2)
 
-<<<<<<< HEAD
 def test_syncspeed():
     from electricpy import syncspeed
     assert syncspeed(4, freq = 60, rpm = True) == 1800
@@ -473,7 +472,7 @@
 
         ans = powerflow(Vsend, Vrecv, Xline)
         assert ans == 0
-=======
+        
 def test_tcycle():
     from electricpy import tcycle
 
@@ -503,7 +502,6 @@
     # Test 5
     with pytest.raises(ValueError, match = "Frequency must be postive value"):
         tcycle(ncycles=[1, 2, 3, 4], freq = [-2, -3, 4, 5])
->>>>>>> 4002f155
 
 class Test_air_core_inductor:
 
